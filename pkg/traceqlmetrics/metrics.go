--- conflicted
+++ resolved
@@ -152,8 +152,7 @@
 }
 
 // GetMetrics
-<<<<<<< HEAD
-func GetMetrics(ctx context.Context, query string, groupBy string, spanLimit int, fetcher traceql.SpansetFetcher) (*MetricsResults, error) {
+func GetMetrics(ctx context.Context, query string, groupBy string, spanLimit int, start, end uint64, fetcher traceql.SpansetFetcher) (*MetricsResults, error) {
 
 	identifiers := strings.Split(groupBy, ",")
 	if len(identifiers) > maxGroupBys {
@@ -195,12 +194,6 @@
 	groupByKeys := make([]string, len(groupBys))
 	for i := range groupBys {
 		groupByKeys[i] = groupBys[i][0].String()
-=======
-func GetMetrics(ctx context.Context, query string, groupBy string, spanLimit int, start, end uint64, fetcher traceql.SpansetFetcher) (*MetricsResults, error) {
-	groupByAttr, err := traceql.ParseIdentifier(groupBy)
-	if err != nil {
-		return nil, errors.Wrap(err, "parsing groupby")
->>>>>>> f3e3c9a7
 	}
 
 	eval, req, err := traceql.NewEngine().Compile(query)
@@ -209,23 +202,13 @@
 	}
 
 	var (
-<<<<<<< HEAD
-		duration  = traceql.NewIntrinsic(traceql.IntrinsicDuration)
-		status    = traceql.NewIntrinsic(traceql.IntrinsicStatus)
-		statusErr = traceql.NewStaticStatus(traceql.StatusError)
-		spanCount = 0
-		results   = NewMetricsResults()
-	)
-
-	// Ensure that we select the span duration, status, and group-by attributes
-=======
 		duration   = traceql.NewIntrinsic(traceql.IntrinsicDuration)
 		startTime  = traceql.NewIntrinsic(traceql.IntrinsicSpanStartTime)
 		startValue = traceql.NewStaticInt(int(start))
 		status     = traceql.NewIntrinsic(traceql.IntrinsicStatus)
 		statusErr  = traceql.NewStaticStatus(traceql.StatusError)
 		spanCount  = 0
-		series     = NewMetricsResults()
+		results    = NewMetricsResults()
 	)
 
 	if start > 0 {
@@ -238,8 +221,7 @@
 		req.Conditions = append(req.Conditions, traceql.Condition{Attribute: startTime, Op: traceql.OpLess, Operands: []traceql.Static{startValue}})
 	}
 
-	// Ensure that we select the span duration, status, and group-by attribute
->>>>>>> f3e3c9a7
+	// Ensure that we select the span duration, status, and group-by attributes
 	// if they are not already included in the query.
 	addConditionIfNotPresent := func(a traceql.Attribute) {
 		for _, c := range req.Conditions {
