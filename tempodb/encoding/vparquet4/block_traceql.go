--- conflicted
+++ resolved
@@ -1494,13 +1494,8 @@
 	return &categorizedCond, mingled, nil
 }
 
-<<<<<<< HEAD
-func createAllIterator(ctx context.Context, primaryIter parquetquery.Iterator, conds []traceql.Condition, allConditions bool, start, end uint64,
+func createAllIterator(ctx context.Context, primaryIter parquetquery.Iterator, conditions []traceql.Condition, allConditions bool, start, end uint64,
 	shardID, shardCount uint32, rgs []parquet.RowGroup, pf *parquet.File, dc backend.DedicatedColumns, selectAll bool,
-=======
-func createAllIterator(ctx context.Context, primaryIter parquetquery.Iterator, conditions []traceql.Condition, allConditions bool, start, end uint64,
-	shardID, shardCount uint32, rgs []parquet.RowGroup, pf *parquet.File, dc backend.DedicatedColumns,
->>>>>>> f1ef25af
 ) (parquetquery.Iterator, error) {
 	// categorize conditions by scope
 	catConditions, mingledConditions, err := categorizeConditions(conditions)
@@ -1529,9 +1524,6 @@
 	// one either resource or span.
 	allConditions = allConditions && !mingledConditions
 
-<<<<<<< HEAD
-	spanIter, err := createSpanIterator(makeIter, primaryIter, spanConditions, spanRequireAtLeastOneMatch, allConditions, dc, selectAll)
-=======
 	innerIterators := make([]parquetquery.Iterator, 0, 3)
 	if primaryIter != nil {
 		innerIterators = append(innerIterators, primaryIter)
@@ -1553,25 +1545,17 @@
 		innerIterators = append(innerIterators, linkIter)
 	}
 
-	spanIter, err := createSpanIterator(makeIter, innerIterators, catConditions.span, allConditions, dc)
->>>>>>> f1ef25af
+	spanIter, err := createSpanIterator(makeIter, innerIterators, catConditions.span, allConditions, dc, selectAll)
 	if err != nil {
 		return nil, fmt.Errorf("creating span iterator: %w", err)
 	}
 
-<<<<<<< HEAD
-	resourceIter, err := createResourceIterator(makeIter, spanIter, resourceConditions, batchRequireAtLeastOneMatch, batchRequireAtLeastOneMatchOverall, allConditions, dc, selectAll)
-=======
-	resourceIter, err := createResourceIterator(makeIter, spanIter, catConditions.resource, batchRequireAtLeastOneMatchOverall, allConditions, dc)
->>>>>>> f1ef25af
+	resourceIter, err := createResourceIterator(makeIter, spanIter, catConditions.resource, batchRequireAtLeastOneMatchOverall, allConditions, dc, selectAll)
 	if err != nil {
 		return nil, fmt.Errorf("creating resource iterator: %w", err)
 	}
 
-<<<<<<< HEAD
-	return createTraceIterator(makeIter, resourceIter, traceConditions, start, end, shardID, shardCount, allConditions, selectAll)
-=======
-	return createTraceIterator(makeIter, resourceIter, catConditions.trace, start, end, shardID, shardCount, allConditions)
+	return createTraceIterator(makeIter, resourceIter, catConditions.trace, start, end, shardID, shardCount, allConditions, selectAll)
 }
 
 func createEventIterator(makeIter makeIterFn, conditions []traceql.Condition) (parquetquery.Iterator, error) {
@@ -1629,16 +1613,11 @@
 	}
 
 	return parquetquery.NewJoinIterator(DefinitionLevelResourceSpansILSSpanLink, linkIters, &linkCollector{}, parquetquery.WithPool(pqLinkPool)), nil
->>>>>>> f1ef25af
 }
 
 // createSpanIterator iterates through all span-level columns, groups them into rows representing
 // one span each.  Spans are returned that match any of the given conditions.
-<<<<<<< HEAD
-func createSpanIterator(makeIter makeIterFn, primaryIter parquetquery.Iterator, conditions []traceql.Condition, requireAtLeastOneMatch, allConditions bool, dedicatedColumns backend.DedicatedColumns, selectAll bool) (parquetquery.Iterator, error) {
-=======
-func createSpanIterator(makeIter makeIterFn, innerIterators []parquetquery.Iterator, conditions []traceql.Condition, allConditions bool, dedicatedColumns backend.DedicatedColumns) (parquetquery.Iterator, error) {
->>>>>>> f1ef25af
+func createSpanIterator(makeIter makeIterFn, innerIterators []parquetquery.Iterator, conditions []traceql.Condition, allConditions bool, dedicatedColumns backend.DedicatedColumns, selectAll bool) (parquetquery.Iterator, error) {
 	var (
 		columnSelectAs          = map[string]string{}
 		columnPredicates        = map[string][]parquetquery.Predicate{}
@@ -1927,11 +1906,7 @@
 // createResourceIterator iterates through all resourcespans-level (batch-level) columns, groups them into rows representing
 // one batch each. It builds on top of the span iterator, and turns the groups of spans and resource-level values into
 // spansets. Spansets are returned that match any of the given conditions.
-<<<<<<< HEAD
-func createResourceIterator(makeIter makeIterFn, spanIterator parquetquery.Iterator, conditions []traceql.Condition, requireAtLeastOneMatch, requireAtLeastOneMatchOverall, allConditions bool, dedicatedColumns backend.DedicatedColumns, selectAll bool) (parquetquery.Iterator, error) {
-=======
-func createResourceIterator(makeIter makeIterFn, spanIterator parquetquery.Iterator, conditions []traceql.Condition, requireAtLeastOneMatchOverall, allConditions bool, dedicatedColumns backend.DedicatedColumns) (parquetquery.Iterator, error) {
->>>>>>> f1ef25af
+func createResourceIterator(makeIter makeIterFn, spanIterator parquetquery.Iterator, conditions []traceql.Condition, requireAtLeastOneMatchOverall, allConditions bool, dedicatedColumns backend.DedicatedColumns, selectAll bool) (parquetquery.Iterator, error) {
 	var (
 		columnSelectAs    = map[string]string{}
 		columnPredicates  = map[string][]parquetquery.Predicate{}
