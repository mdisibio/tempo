## main / unreleased
<<<<<<< HEAD

* [FEATURE] Export cost attribution usage metrics from distributor [#4162](https://github.com/grafana/tempo/pull/4162) (@mdisibio)
=======
* [ENHANCEMENT] The span multiplier now also sources its value from the resource attributes. [#4210](https://github.com/grafana/tempo/pull/4210)
>>>>>>> ea7ae52f
* [ENHANCEMENT] Changed log level from INFO to DEBUG for the TempoDB Find operation using traceId to reduce excessive/unwanted logs in log search. [#4179](https://github.com/grafana/tempo/pull/4179) (@Aki0x137)
* [ENHANCEMENT] Pushdown collection of results from generators in the querier [#4119](https://github.com/grafana/tempo/pull/4119) (@electron0zero)
* [CHANGE] Add throughput and SLO metrics in the tags and tag values endpoints [#4148](https://github.com/grafana/tempo/pull/4148) (@electron0zero)
* [ENHANCEMENT] Send semver version in api/stattus/buildinfo for cloud deployments [#4110](https://github.com/grafana/tempo/pull/4110) [@Aki0x137]
* [ENHANCEMENT] Speedup DistinctString and ScopedDistinctString collectors [#4109](https://github.com/grafana/tempo/pull/4109) (@electron0zero)
* [CHANGE] tempo-cli: add support for /api/v2/traces endpoint [#4127](https://github.com/grafana/tempo/pull/4127) (@electron0zero)
  **BREAKING CHANGE** The `tempo-cli` now uses the `/api/v2/traces` endpoint by default, 
  please use `--v1` flag to use `/api/traces` endpoint, which was the default in previous versions.
* [ENHANCEMENT] Speedup collection of results from ingesters in the querier [#4100](https://github.com/grafana/tempo/pull/4100) (@electron0zero)
* [ENHANCEMENT] Speedup DistinctValue collector and exit early for ingesters [#4104](https://github.com/grafana/tempo/pull/4104) (@electron0zero)
* [ENHANCEMENT] Add disk caching in ingester SearchTagValuesV2 for completed blocks [#4069](https://github.com/grafana/tempo/pull/4069) (@electron0zero)
* [BUGFIX] Replace hedged requests roundtrips total with a counter. [#4063](https://github.com/grafana/tempo/pull/4063) [#4078](https://github.com/grafana/tempo/pull/4078) (@galalen)
* [BUGFIX] Metrics generators: Correctly drop from the ring before stopping ingestion to reduce drops during a rollout. [#4101](https://github.com/grafana/tempo/pull/4101) (@joe-elliott)
* [BUGFIX] Correctly handle 400 Bad Request and 404 Not Found in gRPC streaming [#4144](https://github.com/grafana/tempo/pull/4144) (@mapno)
* [BUGFIX] Pushes a 0 to classic histogram's counter when the series is new to allow Prometheus to start from a non-null value. [#4140](https://github.com/grafana/tempo/pull/4140) (@mapno)
* [CHANGE] TraceByID: don't allow concurrent_shards greater than query_shards. [#4074](https://github.com/grafana/tempo/pull/4074) (@electron0zero)
* [CHANGE] **BREAKING CHANGE** The dynamic injection of X-Scope-OrgID header for metrics generator remote-writes is changed. If the header is aleady set in per-tenant overrides or global tempo configuration, then it is honored and not overwritten. [#4021](https://github.com/grafana/tempo/pull/4021) (@mdisibio)
* [CHANGE] **BREAKING CHANGE** Migrate from OpenTracing to OpenTelemetry instrumentation. Removed the `use_otel_tracer` configuration option. Use the OpenTelemetry environment variables to configure the span exporter [#3646](https://github.com/grafana/tempo/pull/3646) (@andreasgerstmayr)
  To continue using the Jaeger exporter, use the following environment variable: `OTEL_TRACES_EXPORTER=jaeger`.
* [CHANGE] No longer send the final diff in GRPC streaming. Instead we rely on the streamed intermediate results. [#4062](https://github.com/grafana/tempo/pull/4062) (@joe-elliott)
* [CHANGE] Update Go to 1.23.1 [#4146](https://github.com/grafana/tempo/pull/4146) [#4147](https://github.com/grafana/tempo/pull/4147) (@javiermolinar)
* [CHANGE] TraceQL: Add range condition for byte predicates [#4198](https://github.com/grafana/tempo/pull/4198) (@ie-pham)
* [CHANGE] Return 422 for TRACE_TOO_LARGE queries [#4160](https://github.com/grafana/tempo/pull/4160) (@zalegrala)
* [FEATURE] Discarded span logging `log_discarded_spans` [#3957](https://github.com/grafana/tempo/issues/3957) (@dastrobu)
* [FEATURE] TraceQL support for instrumentation scope [#3967](https://github.com/grafana/tempo/pull/3967) (@ie-pham)
* [ENHANCEMENT] TraceQL: Attribute iterators collect matched array values [#3867](https://github.com/grafana/tempo/pull/3867) (@electron0zero, @stoewer)
* [ENHANCEMENT] Allow returning partial traces that exceed the MaxBytes limit for V2 [#3941](https://github.com/grafana/tempo/pull/3941) (@javiermolinar)
* [ENHANCEMENT] Added new middleware to validate request query values [#3993](https://github.com/grafana/tempo/pull/3993) (@javiermolinar)
* [ENHANCEMENT] Prevent massive allocations in the frontend if there is not sufficient pressure from the query pipeline. [#3996](https://github.com/grafana/tempo/pull/3996) (@joe-elliott)
  **BREAKING CHANGE** Removed `querier_forget_delay` setting from the frontend. This configuration option did nothing.
* [ENHANCEMENT] Update metrics-generator config in Tempo distributed docker compose example to serve TraceQL metrics [#4003](https://github.com/grafana/tempo/pull/4003) (@javiermolinar)
* [ENHANCEMENT] Reduce allocs related to marshalling dedicated columns repeatedly in the query frontend. [#4007](https://github.com/grafana/tempo/pull/4007) (@joe-elliott)
* [ENHANCEMENT] Improve performance of TraceQL queries [#4114](https://github.com/grafana/tempo/pull/4114) (@mdisibio)
* [ENHANCEMENT] Improve performance of TraceQL queries [#4163](https://github.com/grafana/tempo/pull/4163) (@mdisibio) 
* [ENHANCEMENT] Implement simple Fetch by key for cache items  [#4032](https://github.com/grafana/tempo/pull/4032) (@javiermolinar)
* [ENHANCEMENT] Replace Grafana Agent example by Grafana Alloy[#4030](https://github.com/grafana/tempo/pull/4030) (@javiermolinar)
* [ENHANCEMENT] Support exporting internal Tempo traces via OTLP exporter when `use_otel_tracer` is enabled. Use the OpenTelemetry SDK environment variables to configure the span exporter. [#4028](https://github.com/grafana/tempo/pull/4028) (@andreasgerstmayr)
* [ENHANCEMENT] TraceQL metrics queries: add min_over_time  [#3975](https://github.com/grafana/tempo/pull/3975) (@javiermolinar)
* [ENHANCEMENT] TraceQL metrics queries: add max_over_time  [#4065](https://github.com/grafana/tempo/pull/4065) (@javiermolinar)
* [ENHANCEMENT] Write tenantindex as proto and json with a prefernce for proto [#4072](https://github.com/grafana/tempo/pull/4072) (@zalegrala)
* [ENHANCEMENT] Pool zstd encoding/decoding for tmepodb/backend [#4208](https://github.com/grafana/tempo/pull/4208) (@zalegrala)

# v2.6.1

* [CHANGE] **BREAKING CHANGE** tempo-query is no longer a Jaeger instance with grpcPlugin. It's now a standalone server. Serving a gRPC API for Jaeger on `0.0.0.0:7777` by default. [#3840](https://github.com/grafana/tempo/issues/3840) (@frzifus)
* [ENHANCEMENT] Register gRPC health server to tempo-query. [#4178](https://github.com/grafana/tempo/pull/4178) (@frzifus)
* [ENHANCEMENT] Support Tempo on IBM s390x. [#4175](https://github.com/grafana/tempo/pull/4175) (@pavolloffay)
* [ENHANCEMENT] tempo-query: Separate TLS settings for server and client. [#4177](https://github.com/grafana/tempo/pull/4177) (@frzifus)
* [ENHANCEMENT] Speedup tempo-query trace search by allowing parallel queries. [#4159](https://github.com/grafana/tempo/pull/4159) (@pavolloffay)
* [BUGFIX] Bring back application-json content-type header. [#4123](https://github.com/grafana/tempo/pull/4123) (@javiermolinar)

# v2.6.0

* [CHANGE] **BREAKING CHANGE** Remove `autocomplete_filtering_enabled` feature flag [#3729](https://github.com/grafana/tempo/pull/3729) (@mapno)
* [CHANGE] Bump opentelemetry-collector to 0.102.1 [#3784](https://github.com/grafana/tempo/pull/3784) (@debasishbsws)
* [CHANGE] Bump Jaeger query docker image to 1.57.0 [#3652](https://github.com/grafana/tempo/issues/3652) (@iblancasa)
* [CHANGE] Update Go to 1.22.4 [#3757](https://github.com/grafana/tempo/pull/3757) [#3793](https://github.com/grafana/tempo/pull/3793) (@joe-elliott, @mapno)
* [CHANGE] Make vParquet4 the default block encoding [#3810](https://github.com/grafana/tempo/pull/3810) (@ie-pham)
* [CHANGE] Azure v2 backend becomes the only and primary Azure backend [#3875](https://github.com/grafana/tempo/pull/3875) (@zalegrala)
  **BREAKING CHANGE** The `use_v2_sdk` configuration option has been removed.
* [FEATURE] TraceQL support for link scope and link:traceID and link:spanID [#3741](https://github.com/grafana/tempo/pull/3741) (@stoewer)
* [FEATURE] TraceQL support for link attribute querying [#3814](https://github.com/grafana/tempo/pull/3814) (@ie-pham)
* [FEATURE] TraceQL support for event scope and event:name intrinsic [#3708](https://github.com/grafana/tempo/pull/3708) (@stoewer)
* [FEATURE] TraecQL support for event attributes [#3708](https://github.com/grafana/tempo/pull/3748) (@ie-pham)
* [FEATURE] TraceQL support for event:timeSinceStart [#3908](https://github.com/grafana/tempo/pull/3908) (@ie-pham)
* [FEATURE] Autocomplete support for events and links [#3846](https://github.com/grafana/tempo/pull/3846) (@ie-pham)
* [FEATURE] Add new compare() metrics function [#3695](https://github.com/grafana/tempo/pull/3695) (@mdisibio)
* [FEATURE] Add new api `/api/metrics/query` for instant metrics queries [#3859](https://github.com/grafana/tempo/pull/3859) (@mdisibio)
* [FEATURE] Add a `q` parameter to `/api/v2/serach/tags` for tag name filtering [#3822](https://github.com/grafana/tempo/pull/3822) (@joe-elliott)
* [FEATURE] Add exemplars to TraceQL metrics [#3824](https://github.com/grafana/tempo/pull/3824) (@mapno)
* [FEATURE] Add support for generating native histograms from metrics-generator [#3789](https://github.com/grafana/tempo/pull/3789) (@zalegrala, @kvrhdn)
* [FEATURE] Flush and query RF1 blocks for TraceQL metric queries [#3628](https://github.com/grafana/tempo/pull/3628) [#3691](https://github.com/grafana/tempo/pull/3691) [#3723](https://github.com/grafana/tempo/pull/3723) (@mapno) [#3995](https://github.com/grafana/tempo/pull/3995) (@mdisibio)
* [FEATURE] Added new middleware to block matching URLs [#3963](https://github.com/grafana/tempo/pull/3963) (@javiermolinar)
* [ENHANCEMENT] Implement arrays for traceql.Static with reused fields [#3827](https://github.com/grafana/tempo/pull/3827) (@stoewer)
* [ENHANCEMENT] Tag value lookup use protobuf internally for improved latency [#3731](https://github.com/grafana/tempo/pull/3731) (@mdisibio)
* [ENHANCEMENT] TraceQL metrics queries use protobuf internally for improved latency [#3745](https://github.com/grafana/tempo/pull/3745) (@mdisibio)
* [ENHANCEMENT] TraceQL search and other endpoints use protobuf internally for improved latency and resource usage [#3944](https://github.com/grafana/tempo/pull/3944) (@mdisibio)
* [ENHANCEMENT] Add local disk caching of metrics queries in local-blocks processor [#3799](https://github.com/grafana/tempo/pull/3799) (@mdisibio)
* [ENHANCEMENT] Improve use of OTEL semantic conventions on the service graph [#3711](https://github.com/grafana/tempo/pull/3711) (@zalegrala)
* [ENHANCEMENT] Performance improvement for `rate() by ()` queries [#3719](https://github.com/grafana/tempo/pull/3719) (@mapno)
* [ENHANCEMENT] Performance improvement for queries using trace-level intrinsics [#3920](https://github.com/grafana/tempo/pull/3920) (@mdisibio)
* [ENHANCEMENT] Use multiple goroutines to unmarshal responses in parallel in the query frontend. [#3713](https://github.com/grafana/tempo/pull/3713) (@joe-elliott)
* [ENHANCEMENT] Protect ingesters from panics by adding defer/recover to all read path methods. [#3790](https://github.com/grafana/tempo/pull/3790) (@joe-elliott)
* [ENHANCEMENT] Added a boolean flag to enable or disable dualstack mode on Storage block config for S3 [#3721](https://github.com/grafana/tempo/pull/3721) (@sid-jar, @mapno)
* [ENHANCEMENT] Add caching to query range queries [#3796](https://github.com/grafana/tempo/pull/3796) (@mapno)
* [ENHANCEMENT] Only stream diffs on metrics queries [#3808](https://github.com/grafana/tempo/pull/3808) (@joe-elliott)
* [ENHANCEMENT] Add data quality metric to measure traces without a root [#3812](https://github.com/grafana/tempo/pull/3812) (@mapno)
* [ENHANCEMENT] Added an example for running Tempo vulture [#3829](https://github.com/grafana/tempo/pull/3829) (@javiermolinar)
* [ENHANCEMENT] Add a new helper method to allow debugging e2e tests [#3836](https://github.com/grafana/tempo/pull/3836) (@javiermolinar)
* [ENHANCEMENT] Refactor Tempo Vulture to reduce code complexity [#3850](https://github.com/grafana/tempo/pull/3850) (@javiermolinar)
* [ENHANCEMENT] Self document makefile [#3844](https://github.com/grafana/tempo/pull/3844)  (@javiermolinar)
* [ENHANCEMENT] Added a Tempo CLI command to drop traces by id by rewriting blocks. [#3856](https://github.com/grafana/tempo/pull/3856)  (@joe-elliott)
* [ENHANCEMENT] Mixin, make recording rule range interval configurable and increase range interval in alert to support scrape interval of 1 minute [#3851](https://github.com/grafana/tempo/pull/3851)  (@jmichalek132)
* [ENHANCEMENT] Add vParquet4 support to the tempo-cli analyse blocks command [#3868](https://github.com/grafana/tempo/pull/3868) (@stoewer)
* [ENHANCEMENT] Improve trace id lookup from Tempo Vulture by selecting a date range [#3874](https://github.com/grafana/tempo/pull/3874) (@javiermolinar)
* [ENHANCEMENT] Add native histograms for internal metrics[#3870](https://github.com/grafana/tempo/pull/3870) (@zalegrala)
* [ENHANCEMENT] Expose availability-zone as a cli flag in ingester [#3881](https://github.com/grafana/tempo/pull/3881)
* [ENHANCEMENT] Rename batches property of Trace to ResourceSpans to be OTEL compatible [#3895](https://github.com/grafana/tempo/pull/3895)
* [ENHANCEMENT] Reduce memory consumption of query-frontend[#3888](https://github.com/grafana/tempo/pull/3888) (@joe-elliott)
* [ENHANCEMENT] Reduce log level verbosity for e2e tests[#3900](https://github.com/grafana/tempo/pull/3900) (@javiermolinar)
* [ENHANCEMENT] Added new Traces api V2[#3912](https://github.com/grafana/tempo/pull/3912) (@javiermolinar)
* [ENHANCEMENT] Update to the latest dskit [#3915](https://github.com/grafana/tempo/pull/3915) (@andreasgerstmayr)
* [ENHANCEMENT] Reduce allocs building queriers sharded requests [#3932](https://github.com/grafana/tempo/pull/3932) (@javiermolinar)
* [ENHANCEMENT] Allow compaction disablement per-tenant [#3965](https://github.com/grafana/tempo/pull/3965) (@zalegrala)
* [ENHANCEMENT] Implement polling tenants concurrently [#3647](https://github.com/grafana/tempo/pull/3647) (@zalegrala)
* [ENHANCEMENT] Reduce allocs of caching middleware [#3976](https://github.com/grafana/tempo/pull/3976) (@joe-elliott)
* [ENHANCEMENT] BlockMeta improvements to reduce the size [#3950](https://github.com/grafana/tempo/pull/3950) [#3951](https://github.com/grafana/tempo/pull/3951) [#3952](https://github.com/grafana/tempo/pull/3952)(@zalegrala)
* [ENHANCEMENT] Add bytes and spans received to usage stats [#3983](https://github.com/grafana/tempo/pull/3983) (@joe-elliott)
* [BUGFIX] Fix panic in certain metrics queries using `rate()` with `by` [#3847](https://github.com/grafana/tempo/pull/3847) (@stoewer)
* [BUGFIX] Fix double appending the primary iterator on second pass with event iterator [#3903](https://github.com/grafana/tempo/pull/3903) (@ie-pham)
* [BUGFIX] Fix metrics queries when grouping by attributes that may not exist [#3734](https://github.com/grafana/tempo/pull/3734) (@mdisibio)
* [BUGFIX] Fix frontend parsing error on cached responses [#3759](https://github.com/grafana/tempo/pull/3759) (@mdisibio)
* [BUGFIX] Fix autocomplete of a query using scoped instrinsics [#3865](https://github.com/grafana/tempo/pull/3865) (@mdisibio)
* [BUGFIX] Fix metrics query histograms and quantiles on traceDuration [#3879](https://github.com/grafana/tempo/pull/3879) (@mdisibio)
* [BUGFIX] Fix divide by 0 bug in query frontend exemplar calculations [#3936](https://github.com/grafana/tempo/pull/3936) (@mdisibio)
* [BUGFIX] max_global_traces_per_user: take into account ingestion.tenant_shard_size when converting to local limit [#3618](https://github.com/grafana/tempo/pull/3618) (@kvrhdn)
* [BUGFIX] Fix http connection reuse on GCP and AWS by reading io.EOF through the http body. [#3760](https://github.com/grafana/tempo/pull/3760) (@bmteller)
* [BUGFIX] Improved handling of complete blocks in localblocks processor after enabling flusing [#3805](https://github.com/grafana/tempo/pull/3805) (@mapno)
* [BUGFIX] Handle out of boundaries spans kinds [#3861](https://github.com/grafana/tempo/pull/3861) (@javiermolinar)
* [BUGFIX] Maintain previous tenant blocklist on tenant errors [#3860](https://github.com/grafana/tempo/pull/3860) (@zalegrala)
* [BUGFIX] Fix prefix handling in Azure backend Find() call [#3875](https://github.com/grafana/tempo/pull/3875) (@zalegrala)
* [BUGFIX] **BREAKING CHANGE** Remove unused properties from the WAL configuration [#3911](https://github.com/grafana/tempo/pull/3911) (@javiermolinar)
* [BUGFIX] Bring back OTEL receiver metrics [#3917](https://github.com/grafana/tempo/pull/3917) (@javiermolinar)
* [BUGFIX] Correct block end time when the ingested traces are outside the ingestion slack [#3954](https://github.com/grafana/tempo/pull/3954) (@javiermolinar)
* [BUGFIX] Fix race condition where a streaming response could be marshalled while being modified in the combiner resulting in a panic. [#3961](https://github.com/grafana/tempo/pull/3961) (@joe-elliott)
* [BUGFIX] Pass search options to the backend for SearchTagValuesBlocksV2 requests [#3971](https://github.com/grafana/tempo/pull/3971) (@javiermolinar)

## v2.5.0

* [CHANGE] Align metrics query time ranges to the step parameter [#3490](https://github.com/grafana/tempo/pull/3490) (@mdisibio)
* [CHANGE] Change the UID and GID of the `tempo` user to avoid root [#2265](https://github.com/grafana/tempo/pull/2265) (@zalegrala)
  **BREAKING CHANGE** Ownership of /var/tempo is changing.  Historically, this
  has been owned by root:root. With this change, it will now be owned by
  tempo:tempo with the UID/GID of 10001.  The `ingester` and
  `metrics-generator` statefulsets may need to be `chown`'d in order to start
  properly.  A jsonnet example of an init container is included with the PR.
  This impacts all users of the `grafana/tempo` Docker image.
* [CHANGE] Remove vParquet encoding [#3663](https://github.com/grafana/tempo/pull/3663) (@mdisibio)
  **BREAKING CHANGE** In the last release vParquet (the first version) was deprecated and blocked from writes. Now, it's 
  removed entirely.  It will no longer be recognized as a valid encoding and cannot read any remaining vParquet blocks. Installations
  running with historical defaults should not require any changes as the default has been migrated for several releases. Installations
  with storage settings pinned to vParquet must run a previous release configured for vParquet2 or higher until all existing vParquet (1) blocks
  have expired and been deleted from the backend, or else will encounter read errors after upgrading to this release.
* [CHANGE] Return a less confusing error message to the client when refusing spans due to ingestion rates. [#3485](https://github.com/grafana/tempo/pull/3485) (@ie-pham)
* [CHANGE] Clean Metrics Generator's Prometheus wal before creating instance [#3548](https://github.com/grafana/tempo/pull/3548) (@ie-pham)
* [CHANGE] Update docker examples for permissions, deprecations, and clean-up [#3603](https://github.com/grafana/tempo/pull/3603) (@zalegrala)
* [CHANGE] Update debian and rpm packages to grant required permissions to default storage path after installation [#3657](https://github.com/grafana/tempo/pull/3657) (@mdisibio)
* [CHANGE] Delete any remaining objects for empty tenants after a configurable duration, requires config enable [#3611](https://github.com/grafana/tempo/pull/3611) (@zalegrala)
* [CHANGE] Add golangci to the tools image and update `lint` make target [#3610](https://github.com/grafana/tempo/pull/3610) (@zalegrala)
* [CHANGE] Update Alpine image version to 3.20 [#3710](https://github.com/grafana/tempo/pull/3710) (@joe-elliott)
* [FEATURE] Add TLS support for Memcached Client [#3585](https://github.com/grafana/tempo/pull/3585) (@sonisr)
* [FEATURE] TraceQL metrics queries: add quantile_over_time [#3605](https://github.com/grafana/tempo/pull/3605) [#3633](https://github.com/grafana/tempo/pull/3633) (@mdisibio) 
* [FEATURE] TraceQL metrics queries: add histogram_over_time [#3644](https://github.com/grafana/tempo/pull/3644) (@mdisibio)
* [FEATURE] Added gRPC streaming endpoints for Tempo APIs.
  * Added gRPC streaming endpoints for all tag queries. [#3460](https://github.com/grafana/tempo/pull/3460) (@joe-elliott)
  * Added gRPC streaming endpoints for metrics. [#3584](https://github.com/grafana/tempo/pull/3584) (@joe-elliott)
  * Reduced memory consumption in the frontend for large traces. [#3522](https://github.com/grafana/tempo/pull/3522) (@joe-elliott)
  * **Breaking Change** Remove trace by id hedging from the frontend. [#3522](https://github.com/grafana/tempo/pull/3522) (@joe-elliott)
  * **Breaking Change** Dropped meta-tag for tenant from trace by id multitenant. [#3522](https://github.com/grafana/tempo/pull/3522) (@joe-elliott)
* [FEATURE] New block encoding vParquet4 with support for links, events, and arrays [#3368](https://github.com/grafana/tempo/pull/3368) (@stoewer @ie-pham @andreasgerstmayr)
* [ENHANCEMENT] Remove hardcoded delay in distributor shutdown [#3687](https://github.com/grafana/tempo/pull/3687) (@chodges15)
* [ENHANCEMENT] Tempo CLI - add percentage support for query blocks #3697 [#3697](https://github.com/grafana/tempo/pull/3697) (@edgarkz)
* [ENHANCEMENT] Update OTLP and add attributes to instrumentation scope in vParquet4 [#3649](https://github.com/grafana/tempo/pull/3649) (@stoewer)
  **Breaking Change** The update to OTLP 1.3.0 removes the deprecated `InstrumentationLibrary`
  and `InstrumentationLibrarySpan` from the OTLP receivers
* [ENHANCEMENT] Surface new labels for uninstrumented services and systems [#3543](https://github.com/grafana/tempo/pull/3543) (@t00mas)
* [ENHANCEMENT] Add querier metrics for requests executed [#3524](https://github.com/grafana/tempo/pull/3524) (@electron0zero)
* [ENHANCEMENT] Add messaging-system latency histogram to service-graph [#3453](https://github.com/grafana/tempo/pull/3453) (@adirmatzkin)
* [ENHANCEMENT] Add string interning to TraceQL queries [#3411](https://github.com/grafana/tempo/pull/3411) (@mapno)
* [ENHANCEMENT] Add new (unsafe) query hints for metrics queries [#3396](https://github.com/grafana/tempo/pull/3396) (@mdisibio)
* [ENHANCEMENT] Add nestedSetLeft/Right/Parent instrinsics to TraceQL. [#3497](https://github.com/grafana/tempo/pull/3497) (@joe-elliott)
* [ENHANCEMENT] Add tenant to frontend job cache key. [#3527](https://github.com/grafana/tempo/pull/3527) (@joe-elliott)
* [ENHANCEMENT] Better compaction throughput and memory usage [#3579](https://github.com/grafana/tempo/pull/3579) (@mdisibio)
* [ENHANCEMENT] Add support for sharded ingester queries  [#3574](https://github.com/grafana/tempo/pull/3574) (@zalegrala)
* [ENHANCEMENT] TraceQL - Add support for scoped intrinsics using `:` [#3629](https://github.com/grafana/tempo/pull/3629) (@ie-pham)
  available scoped intrinsics: trace:duration, trace:rootName, trace:rootService, span:duration, span:kind, span:name, span:status, span:statusMessage
* [ENHANCEMENT] Performance improvements on TraceQL and tag value search. [#3650](https://github.com/grafana/tempo/pull/3650),[#3667](https://github.com/grafana/tempo/pull/3667) (@joe-elliott)
* [ENHANCEMENT] TraceQL - Add support for trace:id and span:id [#3670](https://github.com/grafana/tempo/pull/3670) (@ie-pham)
* [ENHANCEMENT] Add toggle to inject the tenant ID to generated metrics [#3638](https://github.com/grafana/tempo/pull/3638) (@kvrhdn)
* [BUGFIX] Fix handling of regex matchers in autocomplete endpoints [#3641](https://github.com/grafana/tempo/pull/3641) (@sd2k)
* [BUGFIX] Update golang.org/x/net package to 0.24.0 to fix CVE-2023-45288 [#3613](https://github.com/grafana/tempo/pull/3613) (@pavolloffay)
* [BUGFIX] Fix metrics query results when filtering and rating on the same attribute [#3428](https://github.com/grafana/tempo/issues/3428) (@mdisibio)
* [BUGFIX] Fix metrics query results when series contain empty strings or nil values [#3429](https://github.com/grafana/tempo/issues/3429) (@mdisibio)
* [BUGFIX] Fix metrics query duration check, add per-tenant override for max metrics query duration [#3479](https://github.com/grafana/tempo/issues/3479) (@mdisibio)
* [BUGFIX] Fix metrics query panic "index out of range [-1]" when a trace has zero-length ID [#3668](https://github.com/grafana/tempo/pull/3668) (@mdisibio)
* [BUGFIX] Return unfiltered results when a bad TraceQL query is provided in autocomplete. [#3426](https://github.com/grafana/tempo/pull/3426) (@mapno)
* [BUGFIX] Add support for dashes, quotes and spaces in attribute names in autocomplete [#3458](https://github.com/grafana/tempo/pull/3458) (@mapno)
* [BUGFIX] Correctly handle 429s in GRPC search streaming. [#3469](https://github.com/grafana/tempo/pull/3469) (@joe-ellitot)
* [BUGFIX] Correctly cancel GRPC and HTTP contexts in the frontend to prevent having to rely on http write timeout. [#3443](https://github.com/grafana/tempo/pull/3443) (@joe-elliott)
* [BUGFIX] Add spss and limit to the frontend cache key to prevent the return of incorrect results. [#3557](https://github.com/grafana/tempo/pull/3557) (@joe-elliott)
* [BUGFIX] Use os path separator to split blocks path. [#3552](https://github.com/grafana/tempo/issues/3552) (@teyyubismayil)
* [BUGFIX] Correctly parse traceql queries with > 1024 character attribute names or static values. [#3571](https://github.com/grafana/tempo/issues/3571) (@joe-elliott)
* [BUGFIX] Fix span-metrics' subprocessors bug that applied wrong configs when running multiple tenants. [#3612](https://github.com/grafana/tempo/pull/3612) (@mapno)
* [BUGFIX] Fix panic in query-frontend when combining results [#3683](https://github.com/grafana/tempo/pull/3683) (@mapno)
* [BUGFIX] Fix panic in metrics-generator when starting with a partial completed block [#3704](https://github.com/grafana/tempo/pull/3704) (@zalegrala)
* [BUGFIX] Fix TraceQL queries involving non boolean operations between statics and attributes. [#3698](https://github.com/grafana/tempo/pull/3698) (@joe-elliott)

## v2.4.2

* [BUGFIX] Update golang.org/x/net package to 0.24.0 to fix CVE-2023-45288 [#3613](https://github.com/grafana/tempo/pull/3613) (@pavolloffay)

## v2.4.1

* [BUGFIX] Fix compaction/retention in AWS S3 and GCS when a prefix is configured. [#3465](https://github.com/grafana/tempo/issues/3465) (@bpfoster)

## v2.4.0

* [CHANGE] Merge the processors overrides set through runtime overrides and user-configurable overrides [#3125](https://github.com/grafana/tempo/pull/3125) (@kvrhdn)
* [CHANGE] Make vParquet3 the default block encoding [#2526](https://github.com/grafana/tempo/pull/3134) (@stoewer)
* [CHANGE] Set `autocomplete_filtering_enabled` to `true` by default [#3178](https://github.com/grafana/tempo/pull/3178) (@mapno)
* [CHANGE] Update Alpine image version to 3.19 [#3289](https://github.com/grafana/tempo/pull/3289) (@zalegrala)
* [CHANGE] **Breaking Change** Fix issue where tempo drops the entire batch if one trace triggers an error [#2571](https://github.com/grafana/tempo/pull/2571) (@ie-pham)
  Distributor now returns 200 for any batch containing only trace_too_large and max_live_traces errors
  The number of discarded spans are still reflected in the tempo_discarded_spans_total metrics
* [CHANGE] Remove experimental websockets support for search streaming. GRPC is the supported method of streaming results [#3307](https://github.com/grafana/tempo/pull/3307) (@joe-elliott)
* [CHANGE] **Breaking Change** Deprecating vParquet v1 [#3377](https://github.com/grafana/tempo/pull/3377) (@ie-pham)
* [FEATURE] TraceQL metrics queries [#3227](https://github.com/grafana/tempo/pull/3227) [#3252](https://github.com/grafana/tempo/pull/3252) [#3258](https://github.com/grafana/tempo/pull/3258) (@mdisibio @zalegrala)
* [FEATURE] Add support for multi-tenant queries. [#3087](https://github.com/grafana/tempo/pull/3087) (@electron0zero)
* [FEATURE] Major cache refactor to allow multiple role based caches to be configured [#3166](https://github.com/grafana/tempo/pull/3166).
  **BREAKING CHANGE** Deprecate the following fields. These have all been migrated to a top level "cache:" field.
  ```
  storage:
    trace:
      cache:
      search:
        cache_control:
      background_cache:
      memcached:
      redis:
  ```
* [ENHANCEMENT] Add support for multi-tenant queries in streaming search [#3262](https://github.com/grafana/tempo/pull/3262) (@electron0zero)
* [ENHANCEMENT] Add configuration on tempo-query plugin for fetch services older than complete_block_timeout [#3262](https://github.com/grafana/tempo/pull/3350) (@rubenvp8510)
* [ENHANCEMENT] Add tracing integration to profiling endpoints [#3276](https://github.com/grafana/tempo/pull/3276) (@cyriltovena)
* [ENHANCEMENT] Introduced `AttributePolicyMatch` & `IntrinsicPolicyMatch` structures to match span attributes based on strongly typed values & precompiled regexp [#3025](https://github.com/grafana/tempo/pull/3025) (@andriusluk)
* [ENHANCEMENT] Make the trace ID label name configurable for remote written exemplars [#3074](https://github.com/grafana/tempo/pull/3074)
* [ENHANCEMENT] Update poller to make use of previous results and reduce backend load. [#2652](https://github.com/grafana/tempo/pull/2652) (@zalegrala)
* [ENHANCEMENT] Improve TraceQL regex performance in certain queries. [#3139](https://github.com/grafana/tempo/pull/3139) (@joe-elliott)
* [ENHANCEMENT] Improve TraceQL performance in complex queries. [#3113](https://github.com/grafana/tempo/pull/3113) (@joe-elliott)
* [ENHANCEMENT] Added a `frontend-search` cache role for job search caching. [#3225](https://github.com/grafana/tempo/pull/3225) (@joe-elliott)
* [ENHANCEMENT] Added a `parquet-page` cache role for page level caching. [#3196](https://github.com/grafana/tempo/pull/3196) (@joe-elliott)
* [ENHANCEMENT] Update opentelemetry-collector-contrib dependency to the latest version, v0.89.0 [#3148](https://github.com/grafana/tempo/pull/3148) (@gebn)
* [ENHANCEMENT] Add `--max-start-time` and `--min-start-time` flag to tempo-cli command `analyse blocks` [#3250](https://github.com/grafana/tempo/pull/3250) (@mapno)
* [ENHANCEMENT] Add per-tenant configurable remote_write headers to metrics-generator [#3175](https://github.com/grafana/tempo/pull/3175) (@mapno)
* [ENHANCEMENT] Add variable expansion support to overrides configuration [#3175](https://github.com/grafana/tempo/pull/3175) (@mapno)
* [ENHANCEMENT] Update memcached default image in jsonnet for multiple CVE [#3310](https://github.com/grafana/tempo/pull/3310) (@zalegrala)
* [ENHANCEMENT] Add HTML pages /status/overrides and /status/overrides/{tenant} [#3244](https://github.com/grafana/tempo/pull/3244) [#3332](https://github.com/grafana/tempo/pull/3332) (@kvrhdn)
* [ENHANCEMENT] Precalculate and reuse the vParquet3 schema before opening blocks [#3367](https://github.com/grafana/tempo/pull/3367) (@stoewer)
* [ENHANCEMENT] Config: Adds `query-frontend.log-query-request-headers` to enable logging of request headers in query logs. [#3383](https://github.com/grafana/tempo/pull/3383) (@jmichalek132)
* [ENHANCEMENT] Add `--shutdown-delay` to allow Tempo to cleanly drain connections. [#3395](https://github.com/grafana/tempo/pull/3395) (@joe-elliott)
* [ENHANCEMENT] Introduce localblocks process config option to select only server spans 3303<https://github.com/grafana/tempo/pull/3303> (@zalegrala)
* [ENHANCEMENT] TraceQL/Structural operators performance improvement. [#3088](https://github.com/grafana/tempo/pull/3088) (@joe-elliott)
* [ENHANCEMENT] Localblocks processor honor tenant max trace size limit [3305](https://github.com/grafana/tempo/pull/3305) (@mdisibio)
* [ENHANCEMENT] Introduce list_blocks_concurrency on GCS and S3 backends to control backend load and performance. [#2652](https://github.com/grafana/tempo/pull/2652) (@zalegrala)
* [ENHANCEMENT] Add per-tenant compaction window [#3129](https://github.com/grafana/tempo/pull/3129) (@zalegrala)
* [BUGFIX] Fix parsing of span.resource.xyz attributes in TraceQL. [#3284](https://github.com/grafana/tempo/pull/3284) (@mghildiy)
* [BUGFIX] Change exit code if config is successfully verified [#3174](https://github.com/grafana/tempo/pull/3174) (@am3o @agrib-01)
* [BUGFIX] The tempo-cli analyse blocks command no longer fails on compacted blocks [#3183](https://github.com/grafana/tempo/pull/3183) (@stoewer)
* [BUGFIX] Move waitgroup handling for poller error condition [#3224](https://github.com/grafana/tempo/pull/3224) (@zalegrala)
* [BUGFIX] Fix head block excessive locking in ingester search [#3328](https://github.com/grafana/tempo/pull/3328) (@mdisibio)
* [BUGFIX] Fix issue with ingester failed to cut traces no such file or directory [#3346](https://github.com/grafana/tempo/issues/3346) (@mdisibio)
* [BUGFIX] Restore `tempo_request_duration_seconds` metrics for `querier_api_*` requests [#3403](https://github.com/grafana/tempo/pull/3403) (@kvrhdn)
* [BUGFIX] Prevent building parquet iterators that would loop forever. [#3159](https://github.com/grafana/tempo/pull/3159) (@mapno)
* [BUGFIX] Sanitize name in mapped dimensions in span-metrics processor [#3171](https://github.com/grafana/tempo/pull/3171) (@mapno)
* [BUGFIX] Fixed an issue where cached footers were requested then ignored. [#3196](https://github.com/grafana/tempo/pull/3196) (@joe-elliott)
* [BUGFIX] Fix panic in autocomplete when query condition had wrong type [#3277](https://github.com/grafana/tempo/pull/3277) (@mapno)
* [BUGFIX] Fix TLS when GRPC is enabled on HTTP [#3300](https://github.com/grafana/tempo/pull/3300) (@joe-elliott)
* [BUGFIX] Correctly return 400 when max limit is requested on search. [#3340](https://github.com/grafana/tempo/pull/3340) (@joe-elliott)
* [BUGFIX] Fix autocomplete filters sometimes returning erroneous results. [#3339](https://github.com/grafana/tempo/pull/3339) (@joe-elliott)
* [BUGFIX] Fixes trace context propagation between query-frontend and querier. [#3387](https://github.com/grafana/tempo/pull/3387) (@mapno)
* [BUGFIX] Fix some instances where spanmetrics histograms could be inconsistent [#3412](https://github.com/grafana/tempo/pull/3412) (@mdisibio)

## v2.3.1 / 2023-11-28

* [BUGFIX] Include statusMessage intrinsic attribute in tag search. [#3084](https://github.com/grafana/tempo/pull/3084) (@rcrowe)
* [BUGFIX] Fix compactor ignore configured S3 headers [#3149](https://github.com/grafana/tempo/pull/3154) (@Batkilin)
* [BUGFIX] Readd session token to s3 credentials. [#3144](https://github.com/grafana/tempo/pull/3144) (@farodin91)

## v2.3.0 / 2023-10-30

* [CHANGE] Update Go to 1.21 [#2486](https://github.com/grafana/tempo/pull/2829) (@zalegrala)
* [CHANGE] Moved the tempo_ingester_traces_created_total metric to be incremented when a trace is cut to the wal [#2884](https://github.com/grafana/tempo/pull/2884) (@joe-elliott)
* [CHANGE] Upgrade from deprecated [azure-storage-blob-go](https://github.com/Azure/azure-storage-blob-go) SDK to [azure-sdk-for-go](https://github.com/Azure/azure-sdk-for-go) [#2835](https://github.com/grafana/tempo/issues/2835) (@LasseHels)
* [CHANGE] Metrics summary API validate the requested time range [#2902](https://github.com/grafana/tempo/pull/2902) (@mdisibio)
* [CHANGE] Restructure Azure backends into versioned backends.  Introduce `use_v2_sdk` config option for switching. [#2952](https://github.com/grafana/tempo/issues/2952) (@zalegrala)
    v1: [azure-storage-blob-go](https://github.com/Azure/azure-storage-blob-go) original (now deprecated) SDK
    v2: [azure-sdk-for-go](https://github.com/Azure/azure-sdk-for-go)
* [CHANGE] Adjust trace size estimation to better honor row group size settings. [#3038](https://github.com/grafana/tempo/pull/3038) (@joe-elliott)
* [CHANGE] Update alpine image version to 3.18 to patch CVE-2022-48174. [#3046](https://github.com/grafana/tempo/pull/3046) (@joe-elliott)
* [CHANGE] Overrides module refactor [#2688](https://github.com/grafana/tempo/pull/2688) (@mapno)
    Added new `defaults` block to the overrides' module. Overrides change to indented syntax.
    Old config:

```
overrides:
  ingestion_rate_strategy: local
  ingestion_rate_limit_bytes: 12345
  ingestion_burst_size_bytes: 67890
  max_search_duration: 17s
  forwarders: ['foo']
  metrics_generator_processors: [service-graphs, span-metrics]
```

New config:

```
overrides:
defaults:
  ingestion:
    rate_strategy: local
    rate_limit_bytes: 12345
    burst_size_bytes: 67890
  read:
    max_search_duration: 17s
  forwarders: ['foo']
  metrics_generator:
    processors: [service-graphs, span-metrics]
```

* [CHANGE] Bump Jaeger query docker image to 1.50.0 [#2998](https://github.com/grafana/tempo/pull/2998) (@pavolloffay)
* [FEATURE] New TraceQL structural operators ancestor (<<), parent (<) [#2877](https://github.com/grafana/tempo/pull/2877) (@kousikmitra)
* [FEATURE] Add the `/api/status/buildinfo` endpoint [#2702](https://github.com/grafana/tempo/pull/2702) (@fabrizio-grafana)
* [FEATURE] New encoding vParquet3 with support for dedicated attribute columns (@mapno, @stoewer) [#2649](https://github.com/grafana/tempo/pull/2649)
* [FEATURE] Add filtering support to Generic Forwarding [#2742](https://github.com/grafana/tempo/pull/2742) (@Blinkuu)
* [FEATURE] Add cli command to print out summary of large traces [#2775](https://github.com/grafana/tempo/pull/2775) (@ie-pham)
* [FEATURE] Added not structural operators to TraceQL: !>, !<, and !~ [#2993](https://github.com/grafana/tempo/pull/2993) (@joe-elliott)
* [ENHANCEMENT] Make metrics-generator ingestion slack per tenant [#2589](https://github.com/grafana/tempo/pull/2589) (@ie-pham)
* [ENHANCEMENT] Support quoted attribute name in TraceQL [#3004](https://github.com/grafana/tempo/pull/3004) (@kousikmitra)
* [ENHANCEMENT] Add support for searching by span status message using  `statusMessage` keyword [#2848](https://github.com/grafana/tempo/pull/2848) (@kousikmitra)
* [ENHANCEMENT] Add block indexes to vParquet2 and vParquet3 to improve trace by ID lookup [#2697](https://github.com/grafana/tempo/pull/2697) (@mdisibio)
* [ENHANCEMENT] Assert ingestion rate limits as early as possible [#2640](https://github.com/grafana/tempo/pull/2703) (@mghildiy)
* [ENHANCEMENT] Add several metrics-generator fields to user-configurable overrides [#2711](https://github.com/grafana/tempo/pull/2711) (@kvrhdn)
* [ENHANCEMENT] Update /api/metrics/summary to correctly handle missing attributes and improve performance of TraceQL `select()` queries. [#2765](https://github.com/grafana/tempo/pull/2765) (@mdisibio)
* [ENHANCEMENT] Tempo CLI command to convert from vParquet2 -> 3. [#2828](https://github.com/grafana/tempo/pull/2828) (@joe-elliott)
* [ENHANCEMENT] Add `TempoUserConfigurableOverridesReloadFailing` alert [#2784](https://github.com/grafana/tempo/pull/2784) (@kvrhdn)
* [ENHANCEMENT] Add RootSpanName and RootServiceName to log about discarded spans [#2816](https://github.com/grafana/tempo/pull/2816) (@marcinginszt)
* [ENHANCEMENT] Add `UserID` to log message about rate limiting [#2850](https://github.com/grafana/tempo/pull/2850) (@lshippy)
* [ENHANCEMENT] Requests to Azure Blob Storage will now be retried once instead of zero times [#2835](https://github.com/grafana/tempo/issues/2835) (@LasseHels)
* [ENHANCEMENT] Add span metrics filter policies to user-configurable overrides [#2906](https://github.com/grafana/tempo/pull/2906) (@rlankfo)
* [ENHANCEMENT] Add collection-interval to metrics-generator config in user-configurable overrides [#2899](https://github.com/grafana/tempo/pull/2899) (@rlankfo)
* [ENHANCEMENT] Enforce max trace size on the trace by id path. [#2935](https://github.com/grafana/tempo/issues/2935) (@joe-elliott)
* [ENHANCEMENT] Add `target_info_excluded_dimensions` to user-config api [#2945](https://github.com/grafana/tempo/pull/2945) (@ie-pham)
* [ENHANCEMENT] User-configurable overrides: add scope query parameter to return merged overrides for tenant [#2915](https://github.com/grafana/tempo/pull/2915) [#3018](https://github.com/grafana/tempo/pull/3018) (@kvrhdn)
* [ENHANCEMENT] Add histogram buckets to metrics-generator config in user-configurable overrides [#2928](https://github.com/grafana/tempo/pull/2928) (@mar4uk)
* [ENHANCEMENT] Adds websocket support for search streaming. [#2971](https://github.com/grafana/tempo/pull/2840) (@joe-elliott)
* [ENHANCEMENT] Add new config block to distributors to produce debug metrics. [#3008](https://github.com/grafana/tempo/pull/3008) (@joe-elliott)
   **Breaking Change** Removed deprecated config option: distributor.log_received_spans
* [ENHANCEMENT] added a metrics generator config option to enable/disable X-Scope-OrgID headers on remote write. [#2974](https://github.com/grafana/tempo/pull/2974) (@vineetjp)
* [ENHANCEMENT] Correctly return RetryInfo to Otel Collector/Grafana Agent on ResourceExhausted. This allows the agents to honor their own retry
  settings. [#3019](https://github.com/grafana/tempo/pull/3019) (@joe-elliott)
* [BUGFIX] Unescape tag names [#2894](https://github.com/grafana/tempo/pull/2894) (@fabrizio-grafana)
* [BUGFIX] Load defaults for the internal server [#3041](https://github.com/grafana/tempo/pull/3041) (@rubenvp8510)
* [BUGFIX] Fix pass-through to runtime overrides for FilterPolicies and TargetInfoExcludedDimensions [#3012](https://github.com/grafana/tempo/pull/3012) (@electron0zero)
* [BUGFIX] Fix panic in metrics summary api [#2738](https://github.com/grafana/tempo/pull/2738) (@mdisibio)
* [BUGFIX] Fix rare deadlock when uploading blocks to Azure Blob Storage [#2129](https://github.com/grafana/tempo/issues/2129) (@LasseHels)
* [BUGFIX] Only search ingester blocks that fall within the request time range. [#2783](https://github.com/grafana/tempo/pull/2783) (@joe-elliott)
* [BUGFIX] Align tempo_query_frontend_queries_total and tempo_query_frontend_queries_within_slo_total. [#2840](https://github.com/grafana/tempo/pull/2840) (@joe-elliott)
  This query will now correctly tell you %age of requests that are within SLO:

  ```
  sum(rate(tempo_query_frontend_queries_within_slo_total{}[1m])) by (op)
  /
  sum(rate(tempo_query_frontend_queries_total{}[1m])) by (op)
  ```

  **BREAKING CHANGE** Removed: tempo_query_frontend_queries_total{op="searchtags|metrics"}.
* [BUGFIX] To support blob storage in Azure Stack Hub as backend. [#2853](https://github.com/grafana/tempo/pull/2853) (@chlislb)
* [BUGFIX] Respect spss on GRPC streaming. [#2971](https://github.com/grafana/tempo/pull/2840) (@joe-elliott)
* [BUGFIX] Moved empty root span substitution from `querier` to `query-frontend`. [#2671](https://github.com/grafana/tempo/issues/2671) (@galalen)
* [BUGFIX] Correctly propagate ingester errors on the query path [#2935](https://github.com/grafana/tempo/issues/2935) (@joe-elliott)
* [BUGFIX] Fix issue where ingester doesn't stop query after timeout [#3031](https://github.com/grafana/tempo/pull/3031) (@mdisibio)
* [BUGFIX] Fix cases where empty filter {} wouldn't return expected results [#2498](https://github.com/grafana/tempo/issues/2498) (@mdisibio)
* [BUGFIX] Reorder S3 credential chain and upgrade minio-go. `native_aws_auth_enabled` is deprecated [#3006](https://github.com/grafana/tempo/pull/3006) (@ekristen, @mapno)
* [BUGFIX] Update parquet-go dependency including a bugfix that prevents corrupted blocks from being written [#3068](https://github.com/grafana/tempo/pull/3068) (@stoewer)

# v2.2.4 / 2023-10-25

* [CHANGE] Update alpine image version to 3.18 to patch CVE-2022-48174. [#3046](https://github.com/grafana/tempo/pull/3046) (@joe-elliott)
* [CHANGE] Bump Jaeger query docker image to 1.50.0 [#2998](https://github.com/grafana/tempo/pull/2998) (@pavolloffay)

# v2.2.3 / 2023-09-13

* [BUGFIX] Fix S3 credentials providers configuration [#2889](https://github.com/grafana/tempo/pull/2889) (@mapno)

# v2.2.2 / 2023-08-30

* [BUGFIX] Fix node role auth IDMSv1 [#2760](https://github.com/grafana/tempo/pull/2760) (@coufalja)

# v2.2.1 / 2023-08-21

* [BUGFIX] Fix incorrect metrics for index failures [#2781](https://github.com/grafana/tempo/pull/2781) (@zalegrala)
* [BUGFIX] Fix panic in the metrics-generator when using multiple tenants with default overrides [#2786](https://github.com/grafana/tempo/pull/2786) (@kvrhdn)
* [BUGFIX] Restore `tenant_header_key` removed in #2414. [#2795](https://github.com/grafana/tempo/pull/2795) (@joe-elliott)
* [BUGFIX] Disable streaming over http by default. [#2803](https://github.com/grafana/tempo/pull/2803) (@joe-elliott)

## v2.2.0 / 2023-07-31

* [CHANGE] Make vParquet2 the default block format [#2526](https://github.com/grafana/tempo/pull/2526) (@stoewer)
* [CHANGE] Disable tempo-query by default in Jsonnet libs. [#2462](https://github.com/grafana/tempo/pull/2462) (@electron0zero)
* [CHANGE] Integrate `gofumpt` into CI for formatting requirements [2584](https://github.com/grafana/tempo/pull/2584) (@zalegrala)
* [CHANGE] Change log level of two compactor messages from `debug` to `info`. [#2443](https://github.com/grafana/tempo/pull/2443) (@dylanguedes)
* [CHANGE] Remove `tenant_header_key` option from `tempo-query` config [#2414](https://github.com/grafana/tempo/pull/2414) (@kousikmitra)
* [CHANGE] **Breaking Change** Remove support tolerate_failed_blocks. [#2416](https://github.com/grafana/tempo/pull/2416) (@joe-elliott)
  Removed config option:

  ```
  query_frontend:
    tolerate_failed_blocks: <int>
  ```

* [CHANGE] Upgrade memcached version in jsonnet microservices [#2466](https://github.com/grafana/tempo/pull/2466) (@zalegrala)
* [CHANGE] Prefix service graph extra dimensions labels with `server_` and `client_` if `enable_client_server_prefix` is enabled [#2335](https://github.com/grafana/tempo/pull/2335) (@domasx2)
* [CHANGE] **Breaking Change** Rename s3.insecure_skip_verify [#2407](https://github.com/grafana/tempo/pull/2407) (@zalegrala)

```yaml
storage:
  trace:
    s3:
      insecure_skip_verify: true   // renamed to tls_insecure_skip_verify
```

* [CHANGE] Ignore context canceled errors in the queriers [#2440](https://github.com/grafana/tempo/pull/2440) (@joe-elliott)
* [CHANGE] Start flush queue worker after wal replay and block rediscovery [#2456](https://github.com/grafana/tempo/pull/2456) (@ie-pham)
* [CHANGE] Update Go to 1.20.4 [#2486](https://github.com/grafana/tempo/pull/2486) (@ie-pham)
* [CHANGE] **Breaking Change** Convert metrics generator from deployment to a statefulset in jsonnet. Refer to the PR for seamless migration instructions. [#2533](https://github.com/grafana/tempo/pull/2533) [#2467](https://github.com/grafana/tempo/pull/2647) (@zalegrala)
* [FEATURE] New experimental API to derive on-demand RED metrics grouped by any attribute, and new metrics generator processor [#2368](https://github.com/grafana/tempo/pull/2368) [#2418](https://github.com/grafana/tempo/pull/2418) [#2424](https://github.com/grafana/tempo/pull/2424) [#2442](https://github.com/grafana/tempo/pull/2442) [#2480](https://github.com/grafana/tempo/pull/2480) [#2481](https://github.com/grafana/tempo/pull/2481) [#2501](https://github.com/grafana/tempo/pull/2501) [#2579](https://github.com/grafana/tempo/pull/2579) [#2582](https://github.com/grafana/tempo/pull/2582) (@mdisibio @zalegrala)
* [FEATURE] New TraceQL structural operators descendant (>>), child (>), and sibling (~) [#2625](https://github.com/grafana/tempo/pull/2625) [#2660](https://github.com/grafana/tempo/pull/2660) (@mdisibio)
* [FEATURE] Add user-configurable overrides module [#2543](https://github.com/grafana/tempo/pull/2543) [#2682](https://github.com/grafana/tempo/pull/2682) [#2681](https://github.com/grafana/tempo/pull/2681) (@electron0zero @kvrhdn)
* [FEATURE] Add support for `q` query param in `/api/v2/search/<tag.name>/values` to filter results based on a TraceQL query [#2253](https://github.com/grafana/tempo/pull/2253) (@mapno)
To make use of filtering, configure `autocomplete_filtering_enabled`.
* [FEATURE] Add support for `by()` and `coalesce()` to TraceQL. [#2490](https://github.com/grafana/tempo/pull/2490)
* [FEATURE] Add a GRPC streaming endpoint for traceql search [#2366](https://github.com/grafana/tempo/pull/2366) (@joe-elliott)
* [FEATURE] Add new API to summarize span metrics from generators [#2481](https://github.com/grafana/tempo/pull/2481) (@zalegrala)
* [FEATURE] Add `select()` to TraceQL [#2494](https://github.com/grafana/tempo/pull/2494) (@joe-elliott)
* [FEATURE] Add `traceDuration`, `rootName` and `rootServiceName` intrinsics to TraceQL [#2503](https://github.com/grafana/tempo/pull/2503) (@joe-elliott)
* [ENHANCEMENT] Add support for query batching between frontend and queriers to improve throughput [#2677](https://github.com/grafana/tempo/pull/2677) (@joe-elliott)
* [ENHANCEMENT] Add initial RBAC support for serverless backend queries, limited to Google CloudRun [#2487](https://github.com/grafana/tempo/pull/2593) (@modulitos)
* [ENHANCEMENT] Add capability to flush all remaining traces to backend when ingester is stopped [#2538](https://github.com/grafana/tempo/pull/2538)
* [ENHANCEMENT] Fill parent ID column and nested set columns [#2487](https://github.com/grafana/tempo/pull/2487) (@stoewer)
* [ENHANCEMENT] Add metrics generator config option to allow customizable ring port [#2399](https://github.com/grafana/tempo/pull/2399) (@mdisibio)
* [ENHANCEMENT] Improve performance of TraceQL regex [#2484](https://github.com/grafana/tempo/pull/2484) (@mdisibio)
* [ENHANCEMENT] log client ip to help identify which client is no org id [#2436](https://github.com/grafana/tempo/pull/2436)
* [ENHANCEMENT] Add `spss` parameter to `/api/search/tags`[#2308] to configure the spans per span set in response
* [ENHANCEMENT] Continue polling tenants on error with configurable threshold [#2540](https://github.com/grafana/tempo/pull/2540) (@mdisibio)
* [ENHANCEMENT] Fully skip over parquet row groups with no matches in the column dictionaries [#2676](https://github.com/grafana/tempo/pull/2676) (@mdisibio)
* [ENHANCEMENT] Add `prefix` configuration option to `storage.trace.azure` and `storage.trace.gcs` [#2362](https://github.com/grafana/tempo/pull/2386) (@kousikmitra)
* [ENHANCEMENT] Add support to filter using negated regex operator `!~` [#2410](https://github.com/grafana/tempo/pull/2410) (@kousikmitra)
* [ENHANCEMENT] Add `prefix` configuration option to `storage.trace.azure` and `storage.trace.gcs` [#2386](https://github.com/grafana/tempo/pull/2386) (@kousikmitra)
* [ENHANCEMENT] Add `prefix` configuration option to `storage.trace.s3` [#2362](https://github.com/grafana/tempo/pull/2362) (@kousikmitra)
* [ENHANCEMENT] Add support for `concurrent_shards` under `trace_by_id` [#2416](https://github.com/grafana/tempo/pull/2416) (@joe-elliott)

  ```
  query_frontend:
    trace_by_id:
      concurrent_shards: 3
  ```

* [ENHANCEMENT] Enable cross cluster querying by adding two config options. [#2598](https://github.com/grafana/tempo/pull/2598) (@joe-elliott)

  ```
  querier:
    secondary_ingester_ring: <string>
  metrics_generator:
    override_ring_key: <string>
  ```

* [ENHANCEMENT] Add `scope` parameter to `/api/search/tags` [#2282](https://github.com/grafana/tempo/pull/2282) (@joe-elliott)
  Create new endpoint `/api/v2/search/tags` that returns all tags organized by scope.
* [ENHANCEMENT] Ability to toggle off latency or count metrics in metrics-generator [#2070](https://github.com/grafana/tempo/pull/2070) (@AlexDHoffer)
* [ENHANCEMENT] Extend `/flush` to support flushing a single tenant [#2260](https://github.com/grafana/tempo/pull/2260) (@kvrhdn)
* [ENHANCEMENT] Add override to limit number of blocks inspected in tag value search [#2358](https://github.com/grafana/tempo/pull/2358) (@mapno)
* [ENHANCEMENT] New synchronous read mode for vParquet and vParquet2 [#2165](https://github.com/grafana/tempo/pull/2165) [#2535](https://github.com/grafana/tempo/pull/2535) (@mdisibio)
* [ENHANCEMENT] Add option to override metrics-generator ring port  [#2399](https://github.com/grafana/tempo/pull/2399) (@mdisibio)
* [ENHANCEMENT] Add support for IPv6 [#1555](https://github.com/grafana/tempo/pull/1555) (@zalegrala)
* [ENHANCEMENT] Add span filtering to spanmetrics processor [#2274](https://github.com/grafana/tempo/pull/2274) (@zalegrala)
* [ENHANCEMENT] Add ability to detect virtual nodes in the servicegraph processor [#2365](https://github.com/grafana/tempo/pull/2365) (@mapno)
* [ENHANCEMENT] Introduce `overrides.Interface` to decouple implementation from usage [#2482](https://github.com/grafana/tempo/pull/2482) (@kvrhdn)
* [ENHANCEMENT] Improve TraceQL throughput by asynchronously creating jobs [#2530](https://github.com/grafana/tempo/pull/2530) (@joe-elliott)
* [BUGFIX] Fix Search SLO by routing tags to a new handler. [#2468](https://github.com/grafana/tempo/issues/2468) (@electron0zero)
* [BUGFIX] tempodb integer divide by zero error [#2167](https://github.com/grafana/tempo/issues/2167) (@kroksys)
* [BUGFIX] metrics-generator: ensure Prometheus will scale up shards when remote write is lagging behind [#2463](https://github.com/grafana/tempo/issues/2463) (@kvrhdn)
* [BUGFIX] Fixes issue where matches and other spanset level attributes were not persisted to the TraceQL results. [#2490](https://github.com/grafana/tempo/pull/2490)
* [BUGFIX] Fixes issue where ingester search could occasionally fail with file does not exist error [#2534](https://github.com/grafana/tempo/issues/2534) (@mdisibio)
* [BUGFIX] Tempo failed to find meta.json path after adding prefix in S3/GCS/Azure configuration. [#2585](https://github.com/grafana/tempo/issues/2585) (@WildCatFish)
* [BUGFIX] Delay logging config warnings until the logger has been initialized [#2645](https://github.com/grafana/tempo/pull/2645) (@kvrhdn)
* [BUGFIX] Fix issue where metrics-generator was setting wrong labels for traces_target_info [#2546](https://github.com/grafana/tempo/pull/2546) (@ie-pham)
* [FEATURE] Add `tempo-cli` commands `analyse block` and `analyse blocks` to analyse parquet blocks and output summaries of generic attribute columns [#2622](https://github.com/grafana/tempo/pull/2622) (@mapno)

## v2.1.1 / 2023-04-28

* [BUGFIX] Fix issue where Tempo sometimes flips booleans from false->true at storage time. [#2400](https://github.com/grafana/tempo/issues/2400) (@joe-elliott)

## v2.1.0 / 2023-04-26

* [CHANGE] Capture and update search metrics for TraceQL [#2087](https://github.com/grafana/tempo/pull/2087) (@electron0zero)
* [CHANGE] tempo-mixin: disable auto refresh every 10 seconds [#2290](https://github.com/grafana/tempo/pull/2290) (@electron0zero)
* [CHANGE] Update tempo-mixin to show request in Resources dashboard [#2281](https://github.com/grafana/tempo/pull/2281) (@electron0zero)
* [CHANGE] Add support for s3 session token in static config [#2093](https://github.com/grafana/tempo/pull/2093) (@farodin91)
* [CHANGE] **Breaking Change** Remove support for search on v2 blocks. [#2159](https://github.com/grafana/tempo/pull/2159) (@joe-elliott)
  Removed config options:

  ```
  overrides:
    max_search_bytes_per_trace:
    search_tags_allow_list:
    search_tags_deny_list:
  ```

  Removed metrics:
  `tempo_ingester_trace_search_bytes_discarded_total`
* [CHANGE] Stop caching parquet files for search [#2164](https://github.com/grafana/tempo/pull/2164) (@mapno)
* [CHANGE] Update Go to 1.20 [#2079](https://github.com/grafana/tempo/pull/2079) (@scalalang2)
* [CHANGE] **BREAKING CHANGE** Change metrics prefixed with `cortex_` to `tempo_` [#2204](https://github.com/grafana/tempo/pull/2204) (@mapno)
* [CHANGE] Upgrade OTel to v0.74.0 [#2317](https://github.com/grafana/tempo/pull/2317) (@mapno)
* [FEATURE] New parquet based block format vParquet2 [#2244](https://github.com/grafana/tempo/pull/2244) (@stoewer)
* [FEATURE] Add support for Azure Workload Identity authentication [#2195](https://github.com/grafana/tempo/pull/2195) (@LambArchie)
* [FEATURE] Add flag to check configuration [#2131](https://github.com/grafana/tempo/issues/2131) (@robertscherbarth @agrib-01)
* [FEATURE] Add flag to optionally enable all available Go runtime metrics [#2005](https://github.com/grafana/tempo/pull/2005) (@andreasgerstmayr)
* [FEATURE] Add support for span `kind` to TraceQL [#2217](https://github.com/grafana/tempo/pull/2217) (@joe-elliott)
* [FEATURE] Add support for min/max/avg aggregates to TraceQL[#2255](https://github.com/grafana/tempo/pull/2255) (@joe-elliott)
* [ENHANCEMENT] Add Throughput and SLO Metrics with SLOConfig in Query Frontend [#2008](https://github.com/grafana/tempo/pull/2008) (@electron0zero)
  * **BREAKING CHANGE** `query_frontend_result_metrics_inspected_bytes` metric removed in favour of `query_frontend_bytes_processed_per_second`
* [ENHANCEMENT] Metrics generator to make use of counters earlier [#2068](https://github.com/grafana/tempo/pull/2068) (@zalegrala)
* [ENHANCEMENT] Log when a trace is too large to compact [#2105](https://github.com/grafana/tempo/pull/2105) (@scalalang2)
* [ENHANCEMENT] Add support for arbitrary arithemtic to TraceQL queries [#2146](https://github.com/grafana/tempo/pull/2146) (@joe-elliott)
* [ENHANCEMENT] tempo-cli: add command to migrate a tenant [#2130](https://github.com/grafana/tempo/pull/2130) (@kvrhdn)
* [ENHANCEMENT] Added the ability to multiple span metrics by an attribute such as `X-SampleRatio` [#2172](https://github.com/grafana/tempo/pull/2172) (@altanozlu)
* [BUGFIX] Correctly connect context during compaction [#2220](https://github.com/grafana/tempo/pull/2220) (@ie-pham)
* [BUGFIX] Apply `rate()` to bytes/s panel in tenant's dashboard. [#2081](https://github.com/grafana/tempo/pull/2081) (@mapno)
* [BUGFIX] Retry copy operations during compaction in GCS backend [#2111](https://github.com/grafana/tempo/pull/2111) (@mapno)
* [BUGFIX] Fix float/int comparisons in TraceQL. [#2139](https://github.com/grafana/tempo/issues/2139) (@joe-elliott)
* [BUGFIX] Improve locking and search head block in SearchTagValuesV2 [#2164](https://github.com/grafana/tempo/pull/2164) (@mapno)
* [BUGFIX] Fix not closing WAL block file before attempting to delete the folder. [#2139](https://github.com/grafana/tempo/pull/2152) (@kostya9)
* [BUGFIX] Stop searching for virtual tags if there are any hits.
  This prevents invalid values from showing up for intrinsics like `status` [#2219](https://github.com/grafana/tempo/pull/2219) (@joe-elliott)
* [BUGFIX] Correctly return unique spans when &&ing and ||ing spansets. [#2254](https://github.com/grafana/tempo/pull/2254) (@joe-elliott)
* [BUGFIX] Support negative values on aggregate filters like `count() > -1`. [#2289](https://github.com/grafana/tempo/pull/2289) (@joe-elliott)
* [BUGFIX] Support float as duration like `{duration > 1.5s}` [#2304](https://github.com/grafana/tempo/pull/2304) (@ie-pham)
* [ENHANCEMENT] Supports range operators for strings in TraceQL [#2321](https://github.com/grafana/tempo/pull/2321) (@ie-pham)
* [ENHANCEMENT] Supports TraceQL in Vulture [#2321](https://github.com/grafana/tempo/pull/2321) (@ie-pham)
* [FEATURE] Add job & instance labels to span metrics, a new target_info metrics, and custom dimension label mapping [#2261](https://github.com/grafana/tempo/pull/2261) (@ie-pham)

## v2.0.1 / 2023-03-03

* [CHANGE] No longer return `status.code` from /api/search/tags unless it is an attribute present in the data [#2059](https://github.com/grafana/tempo/issues/2059) (@mdisibio)
* [BUGFIX] Suppress logspam in single binary mode when metrics generator is disabled. [#2058](https://github.com/grafana/tempo/pull/2058) (@joe-elliott)
* [BUGFIX] Error more gracefully while reading some blocks written by an interim commit between 1.5 and 2.0 [#2055](https://github.com/grafana/tempo/pull/2055) (@mdisibio)
* [BUGFIX] Correctly coalesce trace level data when combining Parquet traces. [#2095](https://github.com/grafana/tempo/pull/2095) (@joe-elliott)
* [BUGFIX] Unescape query parameters in AWS Lambda to allow TraceQL queries to work. [#2114](https://github.com/grafana/tempo/issues/2114) (@joe-elliott)
* [CHANGE] Pad leading zeroes in span id to always be 16 chars [#2062](https://github.com/grafana/tempo/pull/2062) (@ie-pham)

## v2.0.0 / 2023-01-31

* [CHANGE] **BREAKING CHANGE** Use snake case on Azure Storage config [#1879](https://github.com/grafana/tempo/issues/1879) (@faustodavid)
Example of using snake case on Azure Storage config:

```
# config.yaml
storage:
  azure:
    storage_account_name:
    storage_account_key:
    container_name:
```

* [CHANGE] Increase default values for `server.grpc_server_max_recv_msg_size` and `server.grpc_server_max_send_msg_size` from 4MB to 16MB [#1688](https://github.com/grafana/tempo/pull/1688) (@mapno)
* [CHANGE] Propagate Ingesters search errors correctly [#2023](https://github.com/grafana/tempo/pull/2023) (@electron0zero)
* [CHANGE] **BREAKING CHANGE** Use storage.trace.block.row_group_size_bytes to cut rows during compaction instead of
  compactor.compaction.flush_size_bytes. [#1696](https://github.com/grafana/tempo/pull/1696) (@joe-elliott)
* [CHANGE] Update Go to 1.19 [#1665](https://github.com/grafana/tempo/pull/1665) (@ie-pham)
* [CHANGE] Remove unsued scheduler frontend code [#1734](https://github.com/grafana/tempo/pull/1734) (@mapno)
* [CHANGE] Deprecated `query-frontend.query_shards` in favor of `query_frontend.trace_by_id.query_shards`.
Old config will still work but will be removed in a future release. [#1735](https://github.com/grafana/tempo/pull/1735) (@mapno)
* [CHANGE] Update alpine image version to 3.16. [#1784](https://github.com/grafana/tempo/pull/1784) (@zalegrala)
* [CHANGE] Delete TempoRequestErrors alert from mixin [#1810](https://github.com/grafana/tempo/pull/1810) (@zalegrala)
  * **BREAKING CHANGE** Any jsonnet users relying on this alert should copy this into their own environment.
* [CHANGE] Update and replace a few go modules [#1945](https://github.com/grafana/tempo/pull/1945) (@zalegrala)
  * Replace `github.com/thanos-io/thanos/pkg/discovery/dns` use with `github.com/grafana/dskit/dns`
  * Upgrade `github.com/grafana/dskit`
  * Upgrade `github.com/grafana/e2e`
  * Upgrade `github.com/minio/minio-go/v7`
* [CHANGE] Config updates to prepare for Tempo 2.0. [#1978](https://github.com/grafana/tempo/pull/1978) (@joe-elliott)
  Defaults updated:

  ```
  query_frontend:
    max_oustanding_per_tenant: 2000
    search:
        concurrent_jobs: 1000
        target_bytes_per_job: 104857600
        max_duration: 168h
        query_ingesters_until: 30m
    trace_by_id:
        query_shards: 50
  querier:
      max_concurrent_queries: 20
      search:
          prefer_self: 10
  ingester:
      concurrent_flushes: 4
      max_block_duration: 30m
      max_block_bytes: 524288000
  storage:
      trace:
          pool:
              max_workers: 400
              queue_depth: 20000
          search:
              read_buffer_count: 32
              read_buffer_size_bytes: 1048576
  ```

  **BREAKING CHANGE** Renamed/removed/moved

  ```
  query_frontend:
    query_shards:                  // removed. use trace_by_id.query_shards
  querier:
      query_timeout:               // removed. use trace_by_id.query_timeout
  compactor:
      compaction:
          chunk_size_bytes:        // renamed to v2_in_buffer_bytes
          flush_size_bytes:        // renamed to v2_out_buffer_bytes
          iterator_buffer_size:    // renamed to v2_prefetch_traces_count
  ingester:
      use_flatbuffer_search:       // removed. automatically set based on block type
  storage:
      wal:
          encoding:                // renamed to v2_encoding
          version:                 // removed and pinned to block.version
      block:
          index_downsample_bytes:  // renamed to v2_index_downsample_bytes
          index_page_size_bytes:   // renamed to v2_index_page_size_bytes
          encoding:                // renamed to v2_encoding
          row_group_size_bytes:    // renamed to parquet_row_group_size_bytes
  ```

* [CHANGE] **BREAKING CHANGE** Remove `search_enabled` and `metrics_generator_enabled`. Both default to true. [#2004](https://github.com/grafana/tempo/pull/2004) (@joe-elliott)
* [CHANGE] Update OTel collector to v0.57.2 [#1757](https://github.com/grafana/tempo/pull/1757) (@mapno)
* [FEATURE] TraceQL support <https://grafana.com/docs/tempo/latest/traceql/>
* [FEATURE] Parquet backend is GA and default
* [FEATURE] Add generic forwarder and implement otlpgrpc forwarder [#1775](https://github.com/grafana/tempo/pull/1775) (@Blinkuu)
    New config options and example configuration:

```
# config.yaml
distributor:
  forwarders:
    - name: "otel-forwarder"
      backend: "otlpgrpc"
      otlpgrpc:
        endpoints: ['otelcol:4317']
        tls:
          insecure: true

# overrides.yaml
overrides:
  "example-tenant-1":
    forwarders: ['otel-forwarder']
  "example-tenant-2":
    forwarders: ['otel-forwarder']
```

* [ENHANCEMENT] Add support for TraceQL in Parquet WAL and Local Blocks. [#1966](https://github.com/grafana/tempo/pull/1966) (@electron0zero)
* [ENHANCEMENT] Add `/status/usage-stats` endpoint to show usage stats data [#1782](https://github.com/grafana/tempo/pull/1782) (@electron0zero)
* [ENHANCEMENT] Add TLS support to jaeger query plugin. [#1999](https://github.com/grafana/tempo/pull/1999) (@rubenvp8510)
* [ENHANCEMENT] Collect inspectedBytes from SearchMetrics [#1975](https://github.com/grafana/tempo/pull/1975) (@electron0zero)
* [ENHANCEMENT] Add zone awareness replication for ingesters. [#1936](https://github.com/grafana/tempo/pull/1936) (@manohar-koukuntla)

```
# use the following fields in _config field of jsonnet config, to enable zone aware ingester
    multi_zone_ingester_enabled: false,
    multi_zone_ingester_migration_enabled: false,
    multi_zone_ingester_replicas: 0,
    multi_zone_ingester_max_unavailable: 25,
```

* [ENHANCEMENT] Support global and wildcard overrides in generic forwarder feature [#1871](https://github.com/grafana/tempo/pull/1871) (@Blinkuu)
* [ENHANCEMENT] Add new data-type aware searchtagvalues v2 api [#1956](https://github.com/grafana/tempo/pull/1956) (@mdisibio)
* [ENHANCEMENT] Refactor queueManager into generic queue.Queue [#1796](https://github.com/grafana/tempo/pull/1796) (@Blinkuu)
  * **BREAKING CHANGE** Rename `tempo_distributor_forwarder_queue_length` metric to `tempo_distributor_queue_length`. New metric has two custom labels: `name` and  `tenant`.
  * Deprecated `tempo_distributor_forwarder_pushes_total` metric in favor of `tempo_distributor_queue_pushes_total`.
  * Deprecated `tempo_distributor_forwarder_pushes_failures_total` metric in favor of `tempo_distributor_queue_pushes_failures_total`.
* [ENHANCEMENT] Filter namespace by cluster in tempo dashboards variables [#1771](https://github.com/grafana/tempo/pull/1771) (@electron0zero)
* [ENHANCEMENT] Exit early from sharded search requests [#1742](https://github.com/grafana/tempo/pull/1742) (@electron0zero)
* [ENHANCEMENT] Upgrade prometheus/prometheus to `51a44e6657c3` [#1829](https://github.com/grafana/tempo/pull/1829) (@mapno)
* [ENHANCEMENT] Avoid running tempodb pool jobs with a cancelled context [#1852](https://github.com/grafana/tempo/pull/1852) (@zalegrala)
* [ENHANCEMENT] Add config flag to allow for compactor disablement for debug purposes [#1850](https://github.com/grafana/tempo/pull/1850) (@zalegrala)
* [ENHANCEMENT] Identify bloom that could not be retrieved from backend block [#1737](https://github.com/grafana/tempo/pull/1737) (@AlexDHoffer)
* [ENHANCEMENT] tempo: check configuration returns now a list of warnings [#1663](https://github.com/grafana/tempo/pull/1663) (@frzifus)
* [ENHANCEMENT] Make DNS address fully qualified to reduce DNS lookups in Kubernetes [#1687](https://github.com/grafana/tempo/pull/1687) (@electron0zero)
* [ENHANCEMENT] Improve parquet compaction memory profile when dropping spans [#1692](https://github.com/grafana/tempo/pull/1692) (@joe-elliott)
* [ENHANCEMENT] Use Parquet for local block search, tag search and tag value search instead of flatbuffers. A configuration value
  (`ingester.use_flatbuffer_search`) is provided to continue using flatbuffers.
  * **BREAKING CHANGE** Makes Parquet the default encoding.
* [ENHANCEMENT] Return 200 instead of 206 when blocks failed is < tolerate_failed_blocks. [#1725](https://github.com/grafana/tempo/pull/1725) (@joe-elliott)
* [ENHANCEMENT] Add GOMEMLIMIT variable to compactor jsonnet and set the value to equal compactor memory limit. [#1758](https://github.com/grafana/tempo/pull/1758/files) (@ie-pham)
* [ENHANCEMENT] Add capability to configure the used S3 Storage Class [#1697](https://github.com/grafana/tempo/pull/1714) (@amitsetty)
* [ENHANCEMENT] cache: expose username and sentinel_username redis configuration options for ACL-based Redis Auth support [#1708](https://github.com/grafana/tempo/pull/1708) (@jsievenpiper)
* [ENHANCEMENT] metrics-generator: expose span size as a metric [#1662](https://github.com/grafana/tempo/pull/1662) (@ie-pham)
* [ENHANCEMENT] Set Max Idle connections to 100 for Azure, should reduce DNS errors in Azure [#1632](https://github.com/grafana/tempo/pull/1632) (@electron0zero)
* [ENHANCEMENT] Add PodDisruptionBudget to ingesters in jsonnet [#1691](https://github.com/grafana/tempo/pull/1691) (@joe-elliott)
* [ENHANCEMENT] Add cli command an existing file to tempodb's current parquet schema. [#1706](https://github.com/grafana/tempo/pull/1707) (@joe-elliott)
* [ENHANCEMENT] Add query parameter to search API for traceQL queries [#1729](https://github.com/grafana/tempo/pull/1729) (@kvrhdn)
* [ENHANCEMENT] metrics-generator: filter out older spans before metrics are aggregated [#1612](https://github.com/grafana/tempo/pull/1612) (@ie-pham)
* [ENHANCEMENT] Add hedging to trace by ID lookups created by the frontend. [#1735](https://github.com/grafana/tempo/pull/1735) (@mapno)
    New config options and defaults:

```
query_frontend:
  trace_by_id:
    hedge_requests_at: 5s
    hedge_requests_up_to: 3
```

* [ENHANCEMENT] Vulture now has improved distribution of the random traces it searches. [#1763](https://github.com/grafana/tempo/pull/1763) (@rfratto)
* [ENHANCEMENT] Upgrade opentelemetry-proto submodule to v0.18.0 Internal types are updated to use `scope` instead of `instrumentation_library`.
                This is a breaking change in trace by ID queries if JSON is requested. [#1754](https://github.com/grafana/tempo/pull/1754) (@mapno)
* [ENHANCEMENT] Add TLS support to the vulture [#1874](https://github.com/grafana/tempo/pull/1874) (@zalegrala)
* [ENHANCEMENT] metrics-generator: extract `status_message` field from spans [#1786](https://github.com/grafana/tempo/pull/1786), [#1794](https://github.com/grafana/tempo/pull/1794) (@stoewer)
* [ENHANCEMENT] metrics-generator: handle collisions between user defined and default dimensions [#1794](https://github.com/grafana/tempo/pull/1794) (@stoewer)
  **BREAKING CHANGE** Custom dimensions colliding with intrinsic dimensions will be prefixed with `__`.
* [ENHANCEMENT] metrics-generator: make intrinsic dimensions configurable and disable `status_message` by default [#1960](https://github.com/grafana/tempo/pull/1960) (@stoewer)
* [ENHANCEMENT] distributor: Log span names when `distributor.log_received_spans.include_all_attributes` is on [#1790](https://github.com/grafana/tempo/pull/1790) (@suraciii)
* [ENHANCEMENT] metrics-generator: truncate label names and values exceeding a configurable length [#1897](https://github.com/grafana/tempo/pull/1897) (@kvrhdn)
* [ENHANCEMENT] Add parquet WAL [#1878](https://github.com/grafana/tempo/pull/1878) (@joe-elliott, @mdisibio)
* [ENHANCEMENT] Convert last few Jsonnet alerts with per_cluster_label [#2000](https://github.com/grafana/tempo/pull/2000) (@Whyeasy)
* [ENHANCEMENT] New tenant dashboard [#1901](https://github.com/grafana/tempo/pull/1901) (@mapno)
* [BUGFIX] Stop distributors on Otel receiver fatal error[#1887](https://github.com/grafana/tempo/pull/1887) (@rdooley)
* [BUGFIX] New wal file separator '+' for the NTFS filesystem and backward compatibility with the old separator ':' [#1700](https://github.com/grafana/tempo/pull/1700) (@kilian-kier)
* [BUGFIX] Honor caching and buffering settings when finding traces by id [#1697](https://github.com/grafana/tempo/pull/1697) (@joe-elliott)
* [BUGFIX] Correctly propagate errors from the iterator layer up through the queriers [#1723](https://github.com/grafana/tempo/pull/1723) (@joe-elliott)
* [BUGFIX] Make multitenancy work with HTTP [#1781](https://github.com/grafana/tempo/pull/1781) (@gouthamve)
* [BUGFIX] Fix parquet search bug fix on http.status_code that may cause incorrect results to be returned [#1799](https://github.com/grafana/tempo/pull/1799) (@mdisibio)
* [BUGFIX] Fix failing SearchTagValues endpoint after startup [#1813](https://github.com/grafana/tempo/pull/1813) (@stoewer)
* [BUGFIX] tempo-mixin: tweak dashboards to support metrics without `cluster` label present [#1913](https://github.com/grafana/tempo/pull/1913) (@kvrhdn)
* [BUGFIX] Fix docker-compose examples not running on Apple M1 hardware [#1920](https://github.com/grafana/tempo/pull/1920) (@stoewer)
* [BUGFIX] Fix traceql parsing of most binary operations to not require spacing [#1939](https://github.com/grafana/tempo/pull/1941) (@mdisibio)
* [BUGFIX] Don't persist tenants without blocks in the ingester[#1947](https://github.com/grafana/tempo/pull/1947) (@joe-elliott)
* [BUGFIX] TraceQL: span scope not working with ranges [#1948](https://github.com/grafana/tempo/issues/1948) (@mdisibio)
* [BUGFIX] TraceQL: skip live traces search [#1997](https://github.com/grafana/tempo/pull/1997) (@mapno)
* [BUGFIX] Return more consistent search results by combining partial traces [#2003](https://github.com/grafana/tempo/pull/2003) (@mapno)

## v1.5.0 / 2022-08-17

* [CHANGE] metrics-generator: Changed added metric label `instance` to `__metrics_gen_instance` to reduce collisions with custom dimensions. [#1439](https://github.com/grafana/tempo/pull/1439) (@joe-elliott)
* [CHANGE] Don't enforce `max_bytes_per_tag_values_query` when set to 0. [#1447](https://github.com/grafana/tempo/pull/1447) (@joe-elliott)
* [CHANGE] Add new querier service in deployment jsonnet to serve `/status` endpoint. [#1474](https://github.com/grafana/tempo/pull/1474) (@annanay25)
* [CHANGE] Swapped out Google Cloud Functions serverless docs and build for Google Cloud Run. [#1483](https://github.com/grafana/tempo/pull/1483) (@joe-elliott)
* [CHANGE] **BREAKING CHANGE** Change spanmetrics metric names and labels to match OTel conventions. [#1478](https://github.com/grafana/tempo/pull/1478) (@mapno)
* [FEATURE] Add support for time picker in jaeger query plugin. [#1631](https://github.com/grafana/tempo/pull/1631) (@rubenvp8510)
Old metric names:

```
traces_spanmetrics_duration_seconds_{sum,count,bucket}
```

New metric names:

```
traces_spanmetrics_latency_{sum,count,bucket}
```

Additionally, default label `span_status` is renamed to `status_code`.

* [CHANGE] Update to Go 1.18 [#1504](https://github.com/grafana/tempo/pull/1504) (@annanay25)
* [CHANGE] Change tag/value lookups to return partial results when reaching response size limit instead of failing [#1517](https://github.com/grafana/tempo/pull/1517) (@mdisibio)
* [CHANGE] Change search to be case-sensitive [#1547](https://github.com/grafana/tempo/issues/1547) (@mdisibio)
* [CHANGE] Relax Hedged request defaults for external endpoints. [#1566](https://github.com/grafana/tempo/pull/1566) (@joe-elliott)

  ```
  querier:
    search:
      external_hedge_requests_at: 4s    -> 8s
      external_hedge_requests_up_to: 3  -> 2
  ```

* [CHANGE] **BREAKING CHANGE** Include emptyDir for metrics generator wal storage in jsonnet [#1556](https://github.com/grafana/tempo/pull/1556) (@zalegrala)
Jsonnet users will now need to specify a storage request and limit for the generator wal.
    _config+:: {
      metrics_generator+: {
        ephemeral_storage_request_size: '10Gi',
        ephemeral_storage_limit_size: '11Gi',
      },
    }
* [CHANGE] Two additional latency buckets added to the default settings for generated spanmetrics. Note that this will increase cardinality when using the defaults. [#1593](https://github.com/grafana/tempo/pull/1593) (@fredr)
* [CHANGE] Mark `log_received_traces` as deprecated. New flag is `log_received_spans`.
  Extend distributor spans logger with optional features to include span attributes and a filter by error status. [#1465](https://github.com/grafana/tempo/pull/1465) (@faustodavid)
* [FEATURE] Add parquet block format [#1479](https://github.com/grafana/tempo/pull/1479) [#1531](https://github.com/grafana/tempo/pull/1531) [#1564](https://github.com/grafana/tempo/pull/1564) (@annanay25, @mdisibio)
* [FEATURE] Add anonymous usage reporting, enabled by default. [#1481](https://github.com/grafana/tempo/pull/1481) (@zalegrala)
**BREAKING CHANGE** As part of the usage stats inclusion, the distributor will also require access to the store.  This is required so the distirbutor can know which cluster it should be reporting membership of.
* [FEATURE] Include messaging systems and databases in service graphs. [#1576](https://github.com/grafana/tempo/pull/1576) (@kvrhdn)
* [ENHANCEMENT] Added the ability to have a per tenant max search duration. [#1421](https://github.com/grafana/tempo/pull/1421) (@joe-elliott)
* [ENHANCEMENT] metrics-generator: expose max_active_series as a metric [#1471](https://github.com/grafana/tempo/pull/1471) (@kvrhdn)
* [ENHANCEMENT] Azure Backend: Add support for authentication with Managed Identities. [#1457](https://github.com/grafana/tempo/pull/1457) (@joe-elliott)
* [ENHANCEMENT] Add metric to track feature enablement [#1459](https://github.com/grafana/tempo/pull/1459) (@zalegrala)
* [ENHANCEMENT] Added s3 config option `insecure_skip_verify` [#1470](https://github.com/grafana/tempo/pull/1470) (@zalegrala)
* [ENHANCEMENT] Added polling option to reduce issues in Azure `blocklist_poll_jitter_ms` [#1518](https://github.com/grafana/tempo/pull/1518) (@joe-elliott)
* [ENHANCEMENT] Add a config to query single ingester instance based on trace id hash for Trace By ID API. [1484](https://github.com/grafana/tempo/pull/1484) (@sagarwala, @bikashmishra100, @ashwinidulams)
* [ENHANCEMENT] Add blocklist metrics for total backend objects and total backend bytes [#1519](https://github.com/grafana/tempo/pull/1519) (@ie-pham)
* [ENHANCEMENT] Adds `tempo_querier_external_endpoint_hedged_roundtrips_total` to count the total hedged requests [#1558](https://github.com/grafana/tempo/pull/1558) (@joe-elliott)
  **BREAKING CHANGE** Removed deprecated metrics `tempodb_(gcs|s3|azure)_request_duration_seconds` in favor of `tempodb_backend_request_duration_seconds`. These metrics
  have been deprecated since v1.1.
* [ENHANCEMENT] Add tags option for s3 backends.  This allows new objects to be written with the configured tags. [#1442](https://github.com/grafana/tempo/pull/1442) (@stevenbrookes)
* [ENHANCEMENT] metrics-generator: support per-tenant processor configuration [#1434](https://github.com/grafana/tempo/pull/1434) (@kvrhdn)
* [ENHANCEMENT] Include rollout dashboard [#1456](https://github.com/grafana/tempo/pull/1456) (@zalegrala)
* [ENHANCEMENT] Add SentinelPassword configuration for Redis [#1463](https://github.com/grafana/tempo/pull/1463) (@zalegrala)
* [BUGFIX] Fix nil pointer panic when the trace by id path errors. [#1441](https://github.com/grafana/tempo/pull/1441) (@joe-elliott)
* [BUGFIX] Update tempo microservices Helm values example which missed the 'enabled' key for thriftHttp. [#1472](https://github.com/grafana/tempo/pull/1472) (@hajowieland)
* [BUGFIX] Fix race condition in forwarder overrides loop. [1468](https://github.com/grafana/tempo/pull/1468) (@mapno)
* [BUGFIX] Fix v2 backend check on span name to be substring [#1538](https://github.com/grafana/tempo/pull/1538) (@mdisibio)
* [BUGFIX] Fix wal check on span name to be substring [#1548](https://github.com/grafana/tempo/pull/1548) (@mdisibio)
* [BUGFIX] Prevent ingester panic "cannot grow buffer" [#1258](https://github.com/grafana/tempo/issues/1258) (@mdisibio)
* [BUGFIX] metrics-generator: do not remove x-scope-orgid header in single tenant modus [#1554](https://github.com/grafana/tempo/pull/1554) (@kvrhdn)
* [BUGFIX] Fixed issue where backend does not support `root.name` and `root.service.name` [#1589](https://github.com/grafana/tempo/pull/1589) (@kvrhdn)
* [BUGFIX] Fixed ingester to continue starting up after block replay error [#1603](https://github.com/grafana/tempo/issues/1603) (@mdisibio)
* [BUGFIX] Fix issue relating to usage stats and GCS returning empty strings as tenantID [#1625](https://github.com/grafana/tempo/pull/1625) (@ie-pham)

## v1.4.1 / 2022-05-05

* [BUGFIX] metrics-generator: don't inject X-Scope-OrgID header for single-tenant setups [1417](https://github.com/grafana/tempo/pull/1417) (@kvrhdn)
* [BUGFIX] compactor: populate `compaction_objects_combined_total` and `tempo_discarded_spans_total{reason="trace_too_large_to_compact"}` metrics again [1420](https://github.com/grafana/tempo/pull/1420) (@mdisibio)
* [BUGFIX] distributor: prevent panics when concurrently calling `shutdown` to forwarder's queueManager [1422](https://github.com/grafana/tempo/pull/1422) (@mapno)

## v1.4.0 / 2022-04-28

* [CHANGE] Vulture now exercises search at any point during the block retention to test full backend search.
  **BREAKING CHANGE** Dropped `tempo-search-retention-duration` parameter.  [#1297](https://github.com/grafana/tempo/pull/1297) (@joe-elliott)
* [CHANGE] Updated storage.trace.pool.queue_depth default from 200->10000. [#1345](https://github.com/grafana/tempo/pull/1345) (@joe-elliott)
* [CHANGE] Update alpine images to 3.15 [#1330](https://github.com/grafana/tempo/pull/1330) (@zalegrala)
* [CHANGE] Updated flags `-storage.trace.azure.storage-account-name` and `-storage.trace.s3.access_key` to no longer to be considered as secrets [#1356](https://github.com/grafana/tempo/pull/1356) (@simonswine)
* [CHANGE] Add warning threshold for TempoIngesterFlushes and adjust critical threshold [#1354](https://github.com/grafana/tempo/pull/1354) (@zalegrala)
* [CHANGE] Include lambda in serverless e2e tests [#1357](https://github.com/grafana/tempo/pull/1357) (@zalegrala)
* [CHANGE] Replace mixin TempoIngesterFlushes metric to only look at retries [#1354](https://github.com/grafana/tempo/pull/1354) (@zalegrala)
* [CHANGE] Update the jsonnet for single-binary to include clustering [#1391](https://github.com/grafana/tempo/pull/1391) (@zalegrala)
  **BREAKING CHANGE** After this change, the port specification has moved under `$._config.tempo` to avoid global port spec.
* [FEATURE]: v2 object encoding added. This encoding adds a start/end timestamp to every record to reduce proto marshalling and increase search speed.
  **BREAKING CHANGE** After this rollout the distributors will use a new API on the ingesters. As such you must rollout all ingesters before rolling the
  distributors. Also, during this period, the ingesters will use considerably more resources and as such should be scaled up (or incoming traffic should be
  heavily throttled). Once all distributors and ingesters have rolled performance will return to normal. Internally we have observed ~1.5x CPU load on the
  ingesters during the rollout. [#1227](https://github.com/grafana/tempo/pull/1227) (@joe-elliott)
* [FEATURE] Added metrics-generator: an optional components to generate metrics from ingested traces [#1282](https://github.com/grafana/tempo/pull/1282) (@mapno, @kvrhdn)
* [FEATURE] Allow the compaction cycle to be configurable with a default of 30 seconds [#1335](https://github.com/grafana/tempo/pull/1335) (@willdot)
* [FEATURE] Add new config options for setting GCS metadata on new objects [](https://github.com/grafana/tempo/pull/1368) (@zalegrala)
* [ENHANCEMENT] Enterprise jsonnet: add config to create tokengen job explicitly [#1256](https://github.com/grafana/tempo/pull/1256) (@kvrhdn)
* [ENHANCEMENT] Add new scaling alerts to the tempo-mixin [#1292](https://github.com/grafana/tempo/pull/1292) (@mapno)
* [ENHANCEMENT] Improve serverless handler error messages [#1305](https://github.com/grafana/tempo/pull/1305) (@joe-elliott)
* [ENHANCEMENT] Added a configuration option `search_prefer_self` to allow the queriers to do some work while also leveraging serverless in search. [#1307](https://github.com/grafana/tempo/pull/1307) (@joe-elliott)
* [ENHANCEMENT] Make trace combination/compaction more efficient [#1291](https://github.com/grafana/tempo/pull/1291) (@mdisibio)
* [ENHANCEMENT] Add Content-Type headers to query-frontend paths [#1306](https://github.com/grafana/tempo/pull/1306) (@wperron)
* [ENHANCEMENT] Partially persist traces that exceed `max_bytes_per_trace` during compaction [#1317](https://github.com/grafana/tempo/pull/1317) (@joe-elliott)
* [ENHANCEMENT] Make search respect per tenant `max_bytes_per_trace` and added `skippedTraces` to returned search metrics. [#1318](https://github.com/grafana/tempo/pull/1318) (@joe-elliott)
* [ENHANCEMENT] Improve serverless consistency by forcing a GC before returning. [#1324](https://github.com/grafana/tempo/pull/1324) (@joe-elliott)
* [ENHANCEMENT] Add forwarding queue from distributor to metrics-generator. [#1331](https://github.com/grafana/tempo/pull/1331) (@mapno)
* [ENHANCEMENT] Add hedging to queries to external endpoints. [#1350](https://github.com/grafana/tempo/pull/1350) (@joe-elliott)
  New config options and defaults:

  ```
  querier:
    search:
      external_hedge_requests_at: 5s
      external_hedge_requests_up_to: 3
  ```

  **BREAKING CHANGE**
  Querier options related to search have moved under a `search` block:

  ```
  querier:
   search_query_timeout: 30s
   search_external_endpoints: []
   search_prefer_self: 2
  ```

  becomes

  ```
  querier:
    search:
      query_timeout: 30s
      prefer_self: 2
      external_endpoints: []
  ```

* [ENHANCEMENT] Added tenant ID (instance ID) to `trace too large message`. [#1385](https://github.com/grafana/tempo/pull/1385) (@cristiangsp)
* [ENHANCEMENT] Add a startTime and endTime parameter to the Trace by ID Tempo Query API to improve query performance [#1388](https://github.com/grafana/tempo/pull/1388) (@sagarwala, @bikashmishra100, @ashwinidulams)
* [BUGFIX] Correct issue where Azure "Blob Not Found" errors were sometimes not handled correctly [#1390](https://github.com/grafana/tempo/pull/1390) (@joe-elliott)
* [BUGFIX]: Enable compaction and retention in Tanka single-binary [#1352](https://github.com/grafana/tempo/issues/1352)
* [BUGFIX]: Remove unnecessary PersistentVolumeClaim [#1245](https://github.com/grafana/tempo/issues/1245)
* [BUGFIX] Fixed issue when query-frontend doesn't log request details when request is cancelled [#1136](https://github.com/grafana/tempo/issues/1136) (@adityapwr)
* [BUGFIX] Update OTLP port in examples (docker-compose & kubernetes) from legacy ports (55680/55681) to new ports (4317/4318) [#1294](https://github.com/grafana/tempo/pull/1294) (@mapno)
* [BUGFIX] Fixes min/max time on blocks to be based on span times instead of ingestion time. [#1314](https://github.com/grafana/tempo/pull/1314) (@joe-elliott)
  * Includes new configuration option to restrict the amount of slack around now to update the block start/end time. [#1332](https://github.com/grafana/tempo/pull/1332) (@joe-elliott)

    ```
    storage:
      trace:
        wal:
          ingestion_time_range_slack: 2m0s
    ```

  * Includes a new metric to determine how often this range is exceeded: `tempo_warnings_total{reason="outside_ingestion_time_slack"}`
* [BUGFIX] Prevent data race / ingester crash during searching by trace id by using xxhash instance as a local variable. [#1387](https://github.com/grafana/tempo/pull/1387) (@bikashmishra100, @sagarwala, @ashwinidulams)
* [BUGFIX] Fix spurious "failed to mark block compacted during retention" errors [#1372](https://github.com/grafana/tempo/issues/1372) (@mdisibio)
* [BUGFIX] Fix error message "Writer is closed" by resetting compression writer correctly on the error path. [#1379](https://github.com/grafana/tempo/issues/1379) (@annanay25)

## v1.3.2 / 2022-02-23

* [BUGFIX] Fixed an issue where the query-frontend would corrupt start/end time ranges on searches which included the ingesters [#1295] (@joe-elliott)

## v1.3.1 / 2022-02-02

* [BUGFIX] Fixed panic when using etcd as ring's kvstore [#1260](https://github.com/grafana/tempo/pull/1260) (@mapno)

## v1.3.0 / 2022-01-24

* [FEATURE]: Add support for [inline environments](https://tanka.dev/inline-environments). [#1184](https://github.com/grafana/tempo/pull/1184) @irizzant
* [CHANGE] Search: Add new per-tenant limit `max_bytes_per_tag_values_query` to limit the size of tag-values response. [#1068](https://github.com/grafana/tempo/pull/1068) (@annanay25)
* [CHANGE] Reduce MaxSearchBytesPerTrace `ingester.max-search-bytes-per-trace` default to 5KB [#1129](https://github.com/grafana/tempo/pull/1129) @annanay25
* [CHANGE] **BREAKING CHANGE** The OTEL GRPC receiver's default port changed from 55680 to 4317. [#1142](https://github.com/grafana/tempo/pull/1142) (@tete17)
* [CHANGE] Remove deprecated method `Push` from `tempopb.Pusher` [#1173](https://github.com/grafana/tempo/pull/1173) (@kvrhdn)
* [CHANGE] Upgrade cristalhq/hedgedhttp from v0.6.0 to v0.7.0 [#1159](https://github.com/grafana/tempo/pull/1159) (@cristaloleg)
* [CHANGE] Export trace id constant in api package [#1176](https://github.com/grafana/tempo/pull/1176)
* [CHANGE] GRPC `1.33.3` => `1.38.0` broke compatibility with `gogoproto.customtype`. Enforce the use of gogoproto marshalling/unmarshalling for Tempo, Cortex & Jaeger structs. [#1186](https://github.com/grafana/tempo/pull/1186) (@annanay25)
* [CHANGE] **BREAKING CHANGE** Remove deprecated ingester gRPC endpoint and data encoding. The current data encoding was introduced in v1.0.  If running earlier versions, first upgrade to v1.0 through v1.2 and allow time for all blocks to be switched to the "v1" data encoding. [#1215](https://github.com/grafana/tempo/pull/1215) (@mdisibio)
* [FEATURE] Added support for full backend search. [#1174](https://github.com/grafana/tempo/pull/1174) (@joe-elliott)
  **BREAKING CHANGE** Moved `querier.search_max_result_limit` and `querier.search_default_result_limit` to `query_frontend.search.max_result_limit` and `query_frontend.search.default_result_limit`
* [ENHANCEMENT]: Improve variables expansion support [#1212](https://github.com/grafana/tempo/pull/1212) @irizzant
* [ENHANCEMENT] Expose `upto` parameter on hedged requests for each backend with `hedge_requests_up_to`. [#1085](https://github.com/grafana/tempo/pull/1085) (@joe-elliott)
* [ENHANCEMENT] Search: drop use of TagCache, extract tags and tag values on-demand [#1068](https://github.com/grafana/tempo/pull/1068) (@kvrhdn)
* [ENHANCEMENT] Jsonnet: add `$._config.namespace` to filter by namespace in cortex metrics [#1098](https://github.com/grafana/tempo/pull/1098) (@mapno)
* [ENHANCEMENT] Add middleware to compress frontend HTTP responses with gzip if requested [#1080](https://github.com/grafana/tempo/pull/1080) (@kvrhdn, @zalegrala)
* [ENHANCEMENT] Allow query disablement in vulture [#1117](https://github.com/grafana/tempo/pull/1117) (@zalegrala)
* [ENHANCEMENT] Improve memory efficiency of compaction and block cutting. [#1121](https://github.com/grafana/tempo/pull/1121) [#1130](https://github.com/grafana/tempo/pull/1130) (@joe-elliott)
* [ENHANCEMENT] Include metrics for configured limit overrides and defaults: tempo_limits_overrides, tempo_limits_defaults [#1089](https://github.com/grafana/tempo/pull/1089) (@zalegrala)
* [ENHANCEMENT] Add Envoy Proxy panel to `Tempo / Writes` dashboard [#1137](https://github.com/grafana/tempo/pull/1137) (@kvrhdn)
* [ENHANCEMENT] Reduce compactionCycle to improve performance in large multitenant environments [#1145](https://github.com/grafana/tempo/pull/1145) (@joe-elliott)
* [ENHANCEMENT] Added max_time_per_tenant to allow for independently configuring polling and compaction cycle. [#1145](https://github.com/grafana/tempo/pull/1145) (@joe-elliott)
* [ENHANCEMENT] Add `tempodb_compaction_outstanding_blocks` metric to measure compaction load [#1144](https://github.com/grafana/tempo/pull/1144) (@mapno)
* [ENHANCEMENT] Update mixin to use new backend metric [#1151](https://github.com/grafana/tempo/pull/1151) (@zalegrala)
* [ENHANCEMENT] Make `TempoIngesterFlushesFailing` alert more actionable [#1157](https://github.com/grafana/tempo/pull/1157) (@dannykopping)
* [ENHANCEMENT] Switch open-telemetry/opentelemetry-collector to grafana/opentelemetry-collectorl fork, update it to 0.40.0 and add missing dependencies due to the change [#1142](https://github.com/grafana/tempo/pull/1142) (@tete17)
* [ENHANCEMENT] Allow environment variables for Azure storage credentials [#1147](https://github.com/grafana/tempo/pull/1147) (@zalegrala)
* [ENHANCEMENT] jsonnet: set rollingUpdate.maxSurge to 3 for distributor, frontend and queriers [#1164](https://github.com/grafana/tempo/pull/1164) (@kvrhdn)
* [ENHANCEMENT] Reduce search data file sizes by optimizing contents [#1165](https://github.com/grafana/tempo/pull/1165) (@mdisibio)
* [ENHANCEMENT] Add `tempo_ingester_live_traces` metric [#1170](https://github.com/grafana/tempo/pull/1170) (@mdisibio)
* [ENHANCEMENT] Update compactor ring to automatically forget unhealthy entries [#1178](https://github.com/grafana/tempo/pull/1178) (@mdisibio)
* [ENHANCEMENT] Added the ability to pass ISO8601 date/times for start/end date to tempo-cli query api search [#1208](https://github.com/grafana/tempo/pull/1208) (@joe-elliott)
* [ENHANCEMENT] Prevent writes to large traces even after flushing to disk [#1199](https://github.com/grafana/tempo/pull/1199) (@mdisibio)
* [BUGFIX] Add process name to vulture traces to work around display issues [#1127](https://github.com/grafana/tempo/pull/1127) (@mdisibio)
* [BUGFIX] Fixed issue where compaction sometimes dropped spans. [#1130](https://github.com/grafana/tempo/pull/1130) (@joe-elliott)
* [BUGFIX] Ensure that the admin client jsonnet has correct S3 bucket property. (@hedss)
* [BUGFIX] Publish tenant index age correctly for tenant index writers. [#1146](https://github.com/grafana/tempo/pull/1146) (@joe-elliott)
* [BUGFIX] Ingester startup panic `slice bounds out of range` [#1195](https://github.com/grafana/tempo/issues/1195) (@mdisibio)
* [BUGFIX] Update goreleaser install method to `go install`. [#](https://github.com/grafana/tempo/) (@mapno)
* [BUGFIX] tempo-mixin: remove TempoDB Access panel from `Tempo / Reads`, metrics don't exist anymore [#1218](https://github.com/grafana/tempo/issues/1218) (@kvrhdn)

## v1.2.1 / 2021-11-15

* [BUGFIX] Fix defaults for MaxBytesPerTrace (ingester.max-bytes-per-trace) and MaxSearchBytesPerTrace (ingester.max-search-bytes-per-trace) [#1109](https://github.com/grafana/tempo/pull/1109) (@bitprocessor)
* [BUGFIX] Ignore empty objects during compaction [#1113](https://github.com/grafana/tempo/pull/1113) (@mdisibio)

## v1.2.0 / 2021-11-05

* [CHANGE] **BREAKING CHANGE** Drop support for v0 and v1 blocks. See [1.1 changelog](https://github.com/grafana/tempo/releases/tag/v1.1.0) for details [#919](https://github.com/grafana/tempo/pull/919) (@joe-elliott)
* [CHANGE] Renamed CLI flag from `--storage.trace.maintenance-cycle` to `--storage.trace.blocklist_poll`. This is a **breaking change**  [#897](https://github.com/grafana/tempo/pull/897) (@mritunjaysharma394)
* [CHANGE] update jsonnet alerts and recording rules to use `job_selectors` and `cluster_selectors` for configurable unique identifier labels [#935](https://github.com/grafana/tempo/pull/935) (@kevinschoonover)
* [CHANGE] Modify generated tag keys in Vulture for easier filtering [#934](https://github.com/grafana/tempo/pull/934) (@zalegrala)
* [CHANGE] **BREAKING CHANGE** Consolidate status information onto /status endpoint [#952](https://github.com/grafana/tempo/pull/952) @zalegrala)
  The following endpoints moved.
  `/runtime_config` moved to `/status/runtime_config`
  `/config` moved to `/status/config`
  `/services` moved to `/status/services`
* [CHANGE] **BREAKING CHANGE** Change ingester metric `ingester_bytes_metric_total` in favor of `ingester_bytes_received_total` [#979](https://github.com/grafana/tempo/pull/979) (@mapno)
* [CHANGE] Add troubleshooting language to config for `server.grpc_server_max_recv_msg_size` and `server.grpc_server_max_send_msg_size` when handling large traces [#1023](https://github.com/grafana/tempo/pull/1023) (@thejosephstevens)
* [CHANGE] Parse search query tags from `tags` query parameter [#1055](https://github.com/grafana/tempo/pull/1055) (@kvrhdn)
* [FEATURE] Add ability to search ingesters for traces [#806](https://github.com/grafana/tempo/pull/806) (@mdisibio)
* [FEATURE] Add runtime config handler  [#936](https://github.com/grafana/tempo/pull/936) (@mapno)
* [FEATURE] Search WAL reload and compression(versioned encoding) support [#1000](https://github.com/grafana/tempo/pull/1000) (@annanay25, @mdisibio)
* [FEATURE] Added ability to add a middleware to the OTel receivers' consume function [#1015](http://github.com/grafan/tempo/pull/1015) (@chaudum)
* [FEATURE] Add ScalableSingleBinary operational run mode [#1004](https://github.com/grafana/tempo/pull/1004) (@zalegrala)
* [FEATURE] Added a [jsonnet](https://jsonnet.org) library for Grafana Enterprise Traces (GET) deployments [#1096](https://github.com/grafana/tempo/pull/1096)
* [ENHANCEMENT] Added "query blocks" cli option. [#876](https://github.com/grafana/tempo/pull/876) (@joe-elliott)
* [ENHANCEMENT] Added "search blocks" cli option. [#972](https://github.com/grafana/tempo/pull/972) (@joe-elliott)
* [ENHANCEMENT] Added traceid to `trace too large message`. [#888](https://github.com/grafana/tempo/pull/888) (@mritunjaysharma394)
* [ENHANCEMENT] Add support to tempo workloads to `overrides` from single configmap in microservice mode. [#896](https://github.com/grafana/tempo/pull/896) (@kavirajk)
* [ENHANCEMENT] Make `overrides_config` block name consistent with Loki and Cortex in microservice mode. [#906](https://github.com/grafana/tempo/pull/906) (@kavirajk)
* [ENHANCEMENT] Changes the metrics name from `cortex_runtime_config_last_reload_successful` to `tempo_runtime_config_last_reload_successful` [#945](https://github.com/grafana/tempo/pull/945) (@kavirajk)
* [ENHANCEMENT] Updated config defaults to reflect better capture operational knowledge. [#913](https://github.com/grafana/tempo/pull/913) (@joe-elliott)

  ```
  ingester:
    trace_idle_period: 30s => 10s  # reduce ingester memory requirements with little impact on querying
    flush_check_period: 30s => 10s
  query_frontend:
    query_shards: 2 => 20          # will massively improve performance on large installs
  storage:
    trace:
      wal:
        encoding: none => snappy   # snappy has been tested thoroughly and ready for production use
      block:
        bloom_filter_false_positive: .05 => .01          # will increase total bloom filter size but improve query performance
        bloom_filter_shard_size_bytes: 256KiB => 100 KiB # will improve query performance
  compactor:
    compaction:
      chunk_size_bytes: 10 MiB => 5 MiB  # will reduce compactor memory needs
      compaction_window: 4h => 1h        # will allow more compactors to participate in compaction without substantially increasing blocks
  ```

* [ENHANCEMENT] Make s3 backend readError logic more robust [#905](https://github.com/grafana/tempo/pull/905) (@wei840222)
* [ENHANCEMENT] Include additional detail when searching for traces [#916](https://github.com/grafana/tempo/pull/916) (@zalegrala)
* [ENHANCEMENT] Add `gen index` and `gen bloom` commands to tempo-cli. [#903](https://github.com/grafana/tempo/pull/903) (@annanay25)
* [ENHANCEMENT] Implement trace comparison in Vulture [#904](https://github.com/grafana/tempo/pull/904) (@zalegrala)
* [ENHANCEMENT] Improve zstd read throughput using zstd.Decoder [#948](https://github.com/grafana/tempo/pull/948) (@joe-elliott)
* [ENHANCEMENT] Dedupe search records while replaying WAL [#940](https://github.com/grafana/tempo/pull/940) (@annanay25)
* [ENHANCEMENT] Add status endpoint to list the available endpoints [#938](https://github.com/grafana/tempo/pull/938) (@zalegrala)
* [ENHANCEMENT] Compression updates: Added s2, improved snappy performance [#961](https://github.com/grafana/tempo/pull/961) (@joe-elliott)
* [ENHANCEMENT] Add search block headers [#943](https://github.com/grafana/tempo/pull/943) (@mdisibio)
* [ENHANCEMENT] Add search block headers for wal blocks [#963](https://github.com/grafana/tempo/pull/963) (@mdisibio)
* [ENHANCEMENT] Add support for vulture sending long running traces [#951](https://github.com/grafana/tempo/pull/951) (@zalegrala)
* [ENHANCEMENT] Support global denylist and per-tenant allowlist of tags for search data. [#960](https://github.com/grafana/tempo/pull/960) (@annanay25)
* [ENHANCEMENT] Add `search_query_timeout` to querier config. [#984](https://github.com/grafana/tempo/pull/984) (@kvrhdn)
* [ENHANCEMENT] Include simple e2e test to test searching [#978](https://github.com/grafana/tempo/pull/978) (@zalegrala)
* [ENHANCEMENT] Jsonnet: add `$._config.memcached.memory_limit_mb` [#987](https://github.com/grafana/tempo/pull/987) (@kvrhdn)
* [ENHANCEMENT] Upgrade jsonnet-libs to 1.19 and update tk examples [#1001](https://github.com/grafana/tempo/pull/1001) (@mapno)
* [ENHANCEMENT] Shard tenant index creation by tenant and add functionality to handle stale indexes. [#1005](https://github.com/grafana/tempo/pull/1005) (@joe-elliott)
* [ENHANCEMENT] **BREAKING CHANGE** Support partial results from failed block queries [#1007](https://github.com/grafana/tempo/pull/1007) (@mapno)
  Querier [`GET /querier/api/traces/<traceid>`](https://grafana.com/docs/tempo/latest/api_docs/#query) response's body has been modified
  to return `tempopb.TraceByIDResponse` instead of simply `tempopb.Trace`. This will cause a disruption of the read path during rollout of the change.
* [ENHANCEMENT] Add `search_default_limit` and `search_max_result_limit` to querier config. [#1022](https://github.com/grafana/tempo/pull/1022) [#1044](https://github.com/grafana/tempo/pull/1044) (@kvrhdn)
* [ENHANCEMENT] Add new metric `tempo_distributor_push_duration_seconds` [#1027](https://github.com/grafana/tempo/pull/1027) (@zalegrala)
* [ENHANCEMENT] Add query parameter to show the default config values and the difference between the current values and the defaults. [#1045](https://github.com/grafana/tempo/pull/1045) (@MichelHollands)
* [ENHANCEMENT] Adding metrics around ingester flush retries [#1049](https://github.com/grafana/tempo/pull/1049) (@dannykopping)
* [ENHANCEMENT] Performance: More efficient distributor batching [#1075](https://github.com/grafana/tempo/pull/1075) (@joe-elliott)
* [ENHANCEMENT] Allow search disablement in vulture [#1069](https://github.com/grafana/tempo/pull/1069) (@zalegrala)
* [ENHANCEMENT] Jsonnet: add `$._config.search_enabled`, correctly set `http_api_prefix` in config [#1072](https://github.com/grafana/tempo/pull/1072) (@kvrhdn)
* [ENHANCEMENT] Performance: Remove WAL contention between ingest and searches [#1076](https://github.com/grafana/tempo/pull/1076) (@mdisibio)
* [ENHANCEMENT] Include tempo-cli in the release [#1086](https://github.com/grafana/tempo/pull/1086) (@zalegrala)
* [ENHANCEMENT] Add search on span status [#1093](https://github.com/grafana/tempo/pull/1093) (@mdisibio)
* [ENHANCEMENT] Slightly improved compression performance [#1094](https://github.com/grafana/tempo/pull/1094) (@bboreham)
* [BUGFIX] Update port spec for GCS docker-compose example [#869](https://github.com/grafana/tempo/pull/869) (@zalegrala)
* [BUGFIX] Fix "magic number" errors and other block mishandling when an ingester forcefully shuts down [#937](https://github.com/grafana/tempo/issues/937) (@mdisibio)
* [BUGFIX] Fix compactor memory leak [#806](https://github.com/grafana/tempo/pull/806) (@mdisibio)
* [BUGFIX] Fix an issue with WAL replay of zero-length search data when search is disabled. [#968](https://github.com/grafana/tempo/pull/968) (@annanay25)
* [BUGFIX] Set span's tag `span.kind` to `client` in query-frontend [#975](https://github.com/grafana/tempo/pull/975) (@mapno)
* [BUGFIX] Nil check overrides module in the `/status` handler [#994](https://github.com/grafana/tempo/pull/994) (@mapno)
* [BUGFIX] Several bug fixes for search contention and panics [#1033](https://github.com/grafana/tempo/pull/1033) (@mdisibio)
* [BUGFIX] Fixes `tempodb_backend_hedged_roundtrips_total` to correctly count hedged roundtrips. [#1079](https://github.com/grafana/tempo/pull/1079) (@joe-elliott)
* [BUGFIX] Update go-kit logger package to remove spurious debug logs [#1094](https://github.com/grafana/tempo/pull/1094) (@bboreham)

## v1.1.0 / 2021-08-26

* [CHANGE] Upgrade Cortex from v1.9.0 to v1.9.0-131-ga4bf10354 [#841](https://github.com/grafana/tempo/pull/841) (@aknuds1)
* [CHANGE] Change default tempo port from 3100 to 3200 [#770](https://github.com/grafana/tempo/pull/809) (@MurzNN)
* [CHANGE] Jsonnet: use dedicated configmaps for distributors and ingesters [#775](https://github.com/grafana/tempo/pull/775) (@kvrhdn)
* [CHANGE] Docker images are now prefixed by their branch name [#828](https://github.com/grafana/tempo/pull/828) (@jvrplmlmn)
* [CHANGE] Update to Go 1.17 [#953](https://github.com/grafana/tempo/pull/953)
* [FEATURE] Added the ability to hedge requests with all backends [#750](https://github.com/grafana/tempo/pull/750) (@joe-elliott)
* [FEATURE] Added a tenant index to reduce bucket polling. [#834](https://github.com/grafana/tempo/pull/834) (@joe-elliott)
* [ENHANCEMENT] Added hedged request metric `tempodb_backend_hedged_roundtrips_total` and a new storage agnostic `tempodb_backend_request_duration_seconds` metric that
  supersedes the soon-to-be deprecated storage specific metrics (`tempodb_azure_request_duration_seconds`, `tempodb_s3_request_duration_seconds` and `tempodb_gcs_request_duration_seconds`). [#790](https://github.com/grafana/tempo/pull/790) (@JosephWoodward)
* [ENHANCEMENT] Performance: improve compaction speed with concurrent reads and writes [#754](https://github.com/grafana/tempo/pull/754) (@mdisibio)
* [ENHANCEMENT] Improve readability of cpu and memory metrics on operational dashboard [#764](https://github.com/grafana/tempo/pull/764) (@bboreham)
* [ENHANCEMENT] Add `azure_request_duration_seconds` metric. [#767](https://github.com/grafana/tempo/pull/767) (@JosephWoodward)
* [ENHANCEMENT] Add `s3_request_duration_seconds` metric. [#776](https://github.com/grafana/tempo/pull/776) (@JosephWoodward)
* [ENHANCEMENT] Add `tempo_ingester_flush_size_bytes` metric. [#777](https://github.com/grafana/tempo/pull/777) (@bboreham)
* [ENHANCEMENT] Microservices jsonnet: resource requests and limits can be set in `$._config`. [#793](https://github.com/grafana/tempo/pull/793) (@kvrhdn)
* [ENHANCEMENT] Add `-config.expand-env` cli flag to support environment variables expansion in config file. [#796](https://github.com/grafana/tempo/pull/796) (@Ashmita152)
* [ENHANCEMENT] Add ability to control bloom filter caching based on age and/or compaction level. Add new cli command `list cache-summary`. [#805](https://github.com/grafana/tempo/pull/805) (@annanay25)
* [ENHANCEMENT] Emit traces for ingester flush operations. [#812](https://github.com/grafana/tempo/pull/812) (@bboreham)
* [ENHANCEMENT] Add retry middleware in query-frontend. [#814](https://github.com/grafana/tempo/pull/814) (@kvrhdn)
* [ENHANCEMENT] Add `-use-otel-tracer` to use the OpenTelemetry tracer, this will also capture traces emitted by the gcs sdk. Experimental: not all features are supported (i.e. remote sampling). [#842](https://github.com/grafana/tempo/pull/842) (@kvrhdn)
* [ENHANCEMENT] Add `/services` endpoint. [#863](https://github.com/grafana/tempo/pull/863) (@kvrhdn)
* [ENHANCEMENT] Include distributed docker-compose example [#859](https://github.com/grafana/tempo/pull/859) (@zalegrala)
* [ENHANCEMENT] Added "query blocks" cli option. [#876](https://github.com/grafana/tempo/pull/876) (@joe-elliott)
* [ENHANCEMENT] Add e2e integration test for GCS. [#883](https://github.com/grafana/tempo/pull/883) (@annanay25)
* [ENHANCEMENT] Added traceid to `trace too large message`. [#888](https://github.com/grafana/tempo/pull/888) (@mritunjaysharma394)
* [ENHANCEMENT] Add support to tempo workloads to `overrides` from single configmap in microservice mode. [#896](https://github.com/grafana/tempo/pull/896) (@kavirajk)
* [ENHANCEMENT] Make `overrides_config` block name consistent with Loki and Cortex in microservice mode. [#906](https://github.com/grafana/tempo/pull/906) (@kavirajk)
* [ENHANCEMENT] Make `overrides_config` mount name static `tempo-overrides` in the tempo workloads in microservice mode. [#906](https://github.com/grafana/tempo/pull/914) (@kavirajk)
* [ENHANCEMENT] Reduce compactor memory usage by forcing garbage collection. [#915](https://github.com/grafana/tempo/pull/915) (@joe-elliott)
* [ENHANCEMENT] Implement search in vulture. [#944](https://github.com/grafana/tempo/pull/944) (@zalegrala)
* [BUGFIX] Allow only valid trace ID characters when decoding [#854](https://github.com/grafana/tempo/pull/854) (@zalegrala)
* [BUGFIX] Queriers complete one polling cycle before finishing startup. [#834](https://github.com/grafana/tempo/pull/834) (@joe-elliott)
* [BUGFIX] Update port spec for GCS docker-compose example [#869](https://github.com/grafana/tempo/pull/869) (@zalegrala)
* [BUGFIX] Cortex upgrade to fix an issue where unhealthy compactors can't be forgotten [#878](https://github.com/grafana/tempo/pull/878) (@joe-elliott)

## v1.0.1 / 2021-06-14

* [BUGFIX] Guard against negative dataLength [#763](https://github.com/grafana/tempo/pull/763) (@joe-elliott)

## v1.0.0 / 2021-06-08

* [CHANGE] Mark `-auth.enabled` as deprecated. New flag is `-multitenancy.enabled` and is set to false by default.
  This is a **breaking change** if you were relying on auth/multitenancy being enabled by default. [#646](https://github.com/grafana/tempo/pull/646)
* [ENHANCEMENT] Performance: Improve Ingester Record Insertion. [#681](https://github.com/grafana/tempo/pull/681)
* [ENHANCEMENT] Improve WAL Replay by not rebuilding the WAL. [#668](https://github.com/grafana/tempo/pull/668)
* [ENHANCEMENT] Add config option to disable write extension to the ingesters. [#677](https://github.com/grafana/tempo/pull/677)
* [ENHANCEMENT] Preallocate byte slices on ingester request unmarshal. [#679](https://github.com/grafana/tempo/pull/679)
* [ENHANCEMENT] Reduce marshalling in the ingesters to improve performance. [#694](https://github.com/grafana/tempo/pull/694)
  This change requires a specific rollout process to prevent dropped spans. First, rollout everything except distributors. After all ingesters have updated
  you can then rollout distributors to the latest version. This is due to changes in the communication between ingesters <-> distributors.
* [ENHANCEMENT] Allow setting the bloom filter shard size with support dynamic shard count.[#644](https://github.com/grafana/tempo/pull/644)
* [ENHANCEMENT] GCS SDK update v1.12.0 => v.15.0, ReadAllWithEstimate used in GCS/S3 backends. [#693](https://github.com/grafana/tempo/pull/693)
* [ENHANCEMENT] Add a new endpoint `/api/echo` to test the query frontend is reachable. [#714](https://github.com/grafana/tempo/pull/714)
* [BUGFIX] Fix Query Frontend grpc settings to avoid noisy error log. [#690](https://github.com/grafana/tempo/pull/690)
* [BUGFIX] Zipkin Support - CombineTraces. [#688](https://github.com/grafana/tempo/pull/688)
* [BUGFIX] Zipkin support - Dedupe span IDs based on span.Kind (client/server) in Query Frontend. [#687](https://github.com/grafana/tempo/pull/687)
* [BUGFIX] Azure Backend - Fix an issue with the append method on the Azure backend. [#736](https://github.com/grafana/tempo/pull/736)

## v0.7.0 / 2021-04-22

**License Change** v0.7.0 and future versions are licensed under AGPLv3 [#660](https://github.com/grafana/tempo/pull/660)

* [CHANGE] Add `json` struct tags to overrides' `Limits` struct in addition to `yaml` tags. [#656](https://github.com/grafana/tempo/pull/656)
* [CHANGE] Update to Go 1.16, latest OpenTelemetry proto definition and collector [#546](https://github.com/grafana/tempo/pull/546)
* [CHANGE] `max_spans_per_trace` limit override has been removed in favour of `max_bytes_per_trace`.
  This is a **breaking change** to the overrides config section. [#612](https://github.com/grafana/tempo/pull/612)
* [CHANGE] Add new flag `-ingester.lifecycler.ID` to manually override the ingester ID with which to register in the ring. [#625](https://github.com/grafana/tempo/pull/625)
* [CHANGE] `ingestion_rate_limit` limit override has been removed in favour of `ingestion_rate_limit_bytes`.
  `ingestion_burst_size` limit override has been removed in favour of `ingestion_burst_size_bytes`.
  This is a **breaking change** to the overrides config section. [#630](https://github.com/grafana/tempo/pull/630)
* [FEATURE] Add page based access to the index file. [#557](https://github.com/grafana/tempo/pull/557)
* [FEATURE] (Experimental) WAL Compression/checksums. [#638](https://github.com/grafana/tempo/pull/638)
* [ENHANCEMENT] Add a Shutdown handler to flush data to backend, at "/shutdown". [#526](https://github.com/grafana/tempo/pull/526)
* [ENHANCEMENT] Queriers now query all (healthy) ingesters for a trace to mitigate 404s on ingester rollouts/scaleups.
  This is a **breaking change** and will likely result in query errors on rollout as the query signature b/n QueryFrontend & Querier has changed. [#557](https://github.com/grafana/tempo/pull/557)
* [ENHANCEMENT] Add list compaction-summary command to tempo-cli [#588](https://github.com/grafana/tempo/pull/588)
* [ENHANCEMENT] Add list and view index commands to tempo-cli [#611](https://github.com/grafana/tempo/pull/611)
* [ENHANCEMENT] Add a configurable prefix for HTTP endpoints. [#631](https://github.com/grafana/tempo/pull/631)
* [ENHANCEMENT] Add kafka receiver. [#613](https://github.com/grafana/tempo/pull/613)
* [ENHANCEMENT] Upgrade OTel collector to `v0.21.0`. [#613](https://github.com/grafana/tempo/pull/627)
* [ENHANCEMENT] Add support for Cortex Background Cache. [#640](https://github.com/grafana/tempo/pull/640)
* [BUGFIX] Fixes permissions errors on startup in GCS. [#554](https://github.com/grafana/tempo/pull/554)
* [BUGFIX] Fixes error where Dell ECS cannot list objects. [#561](https://github.com/grafana/tempo/pull/561)
* [BUGFIX] Fixes listing blocks in S3 when the list is truncated. [#567](https://github.com/grafana/tempo/pull/567)
* [BUGFIX] Fixes where ingester may leave file open [#570](https://github.com/grafana/tempo/pull/570)
* [BUGFIX] Fixes a bug where some blocks were not searched due to query sharding and randomness in blocklist poll. [#583](https://github.com/grafana/tempo/pull/583)
* [BUGFIX] Fixes issue where wal was deleted before successful flush and adds exponential backoff for flush errors [#593](https://github.com/grafana/tempo/pull/593)
* [BUGFIX] Fixes issue where Tempo would not parse odd length trace ids [#605](https://github.com/grafana/tempo/pull/605)
* [BUGFIX] Sort traces on flush to reduce unexpected recombination work by compactors [#606](https://github.com/grafana/tempo/pull/606)
* [BUGFIX] Ingester fully persists blocks locally to reduce amount of work done after restart [#628](https://github.com/grafana/tempo/pull/628)

## v0.6.0 / 2021-02-18

* [CHANGE] Fixed ingester latency spikes on read [#461](https://github.com/grafana/tempo/pull/461)
* [CHANGE] Ingester cut blocks based on size instead of trace count.  Replace ingester `traces_per_block` setting with `max_block_bytes`. This is a **breaking change**. [#474](https://github.com/grafana/tempo/issues/474)
* [CHANGE] Refactor cache section in tempodb. This is a **breaking change** b/c the cache config section has changed. [#485](https://github.com/grafana/tempo/pull/485)
* [CHANGE] New compactor setting for max block size data instead of traces. [#520](https://github.com/grafana/tempo/pull/520)
* [CHANGE] Change default ingester_client compression from gzip to snappy. [#522](https://github.com/grafana/tempo/pull/522)
* [CHANGE/BUGFIX] Rename `tempodb_compaction_objects_written` and `tempodb_compaction_bytes_written` metrics to `tempodb_compaction_objects_written_total` and `tempodb_compaction_bytes_written_total`. [#524](https://github.com/grafana/tempo/pull/524)
* [CHANGE] Replace tempo-cli `list block` `--check-dupes` option with `--scan` and collect additional stats [#534](https://github.com/grafana/tempo/pull/534)
* [FEATURE] Added block compression.  This is a **breaking change** b/c some configuration fields moved. [#504](https://github.com/grafana/tempo/pull/504)
* [CHANGE] Drop Vulture Loki dependency. This is a **breaking change**. [#509](https://github.com/grafana/tempo/pull/509)
* [ENHANCEMENT] Serve config at the "/config" endpoint. [#446](https://github.com/grafana/tempo/pull/446)
* [ENHANCEMENT] Switch blocklist polling and retention to different concurrency mechanism, add configuration options. [#475](https://github.com/grafana/tempo/issues/475)
* [ENHANCEMENT] Add S3 options region and forcepathstyle [#431](https://github.com/grafana/tempo/issues/431)
* [ENHANCEMENT] Add exhaustive search to combine traces from all blocks in the backend. [#489](https://github.com/grafana/tempo/pull/489)
* [ENHANCEMENT] Add per-tenant block retention [#77](https://github.com/grafana/tempo/issues/77)
* [ENHANCEMENT] Change index-downsample to index-downsample-bytes.  This is a **breaking change** [#519](https://github.com/grafana/tempo/issues/519)
* [BUGFIX] Upgrade cortex dependency to v1.7.0-rc.0+ to address issue with forgetting ring membership [#442](https://github.com/grafana/tempo/pull/442) [#512](https://github.com/grafana/tempo/pull/512)
* [BUGFIX] No longer raise the `tempodb_blocklist_poll_errors_total` metric if a block doesn't have meta or compacted meta. [#481](https://github.com/grafana/tempo/pull/481)]
* [BUGFIX] Replay wal completely before ingesting new spans. [#525](https://github.com/grafana/tempo/pull/525)

## v0.5.0 / 2021-01-15

* [CHANGE] Redo tempo-cli with basic command structure and improvements [#385](https://github.com/grafana/tempo/pull/385)
* [CHANGE] Add content negotiation support and sharding parameters to Querier [#375](https://github.com/grafana/tempo/pull/375)
* [CHANGE] Remove S3 automatic bucket creation [#404](https://github.com/grafana/tempo/pull/404)
* [CHANGE] Compactors should round robin tenants instead of choosing randomly [#420](https://github.com/grafana/tempo/issues/420)
* [CHANGE] Switch distributor->ingester communication to more efficient PushBytes method.  This is a **breaking change** when running in microservices mode with separate distributors and ingesters.  To prevent errors ingesters must be fully upgraded first, then distributors.
* [CHANGE] Removed disk_cache.  This is a **breaking change** b/c there is no disk cache. Please use redis or memcached. [#441](https://github.com/grafana/tempo/pull/441)
* [CHANGE] Rename IngestionMaxBatchSize to IngestionBurstSize. This is a **breaking change**. [#445](https://github.com/grafana/tempo/pull/445)
* [ENHANCEMENT] Add docker-compose example for GCS along with new backend options [#397](https://github.com/grafana/tempo/pull/397)
* [ENHANCEMENT] tempo-cli list blocks usability improvements [#403](https://github.com/grafana/tempo/pull/403)
* [ENHANCEMENT] Reduce active traces locking time. [#449](https://github.com/grafana/tempo/pull/449)
* [ENHANCEMENT] Added `tempo_distributor_bytes_received_total` as a per tenant counter of uncompressed bytes received. [#453](https://github.com/grafana/tempo/pull/453)
* [BUGFIX] Compactor without GCS permissions fail silently [#379](https://github.com/grafana/tempo/issues/379)
* [BUGFIX] Prevent race conditions between querier polling and ingesters clearing complete blocks [#421](https://github.com/grafana/tempo/issues/421)
* [BUGFIX] Exclude blocks in last active window from compaction [#411](https://github.com/grafana/tempo/pull/411)
* [BUGFIX] Mixin: Ignore metrics and query-frontend route when checking for TempoRequestLatency alert. [#440](https://github.com/grafana/tempo/pull/440)
* [FEATURE] Add support for Azure Blob Storage backend [#340](https://github.com/grafana/tempo/issues/340)
* [FEATURE] Add Query Frontend module to allow scaling the query path [#400](https://github.com/grafana/tempo/pull/400)

## v0.4.0 / 2020-12-03

* [CHANGE] From path.Join to filepath.Join [#338](https://github.com/grafana/tempo/pull/338)
* [CHANGE] Upgrade Cortex from v1.3.0 to v.1.4.0 [#341](https://github.com/grafana/tempo/pull/341)
* [CHANGE] Compact more than 2 blocks at a time [#348](https://github.com/grafana/tempo/pull/348)
* [CHANGE] Remove tempodb_compaction_duration_seconds metric. [#360](https://github.com/grafana/tempo/pull/360)
* [ENHANCEMENT] Add tempodb_compaction_objects_combined metric. [#339](https://github.com/grafana/tempo/pull/339)
* [ENHANCEMENT] Added OpenMetrics exemplar support. [#359](https://github.com/grafana/tempo/pull/359)
* [ENHANCEMENT] Add tempodb_compaction_objects_written metric. [#360](https://github.com/grafana/tempo/pull/360)
* [ENHANCEMENT] Add tempodb_compaction_bytes_written metric. [#360](https://github.com/grafana/tempo/pull/360)
* [ENHANCEMENT] Add tempodb_compaction_blocks_total metric. [#360](https://github.com/grafana/tempo/pull/360)
* [ENHANCEMENT] Add support for S3 V2 signatures. [#352](https://github.com/grafana/tempo/pull/352)
* [ENHANCEMENT] Add support for Redis caching. [#354](https://github.com/grafana/tempo/pull/354)
* [BUGFIX] Frequent errors logged by compactor regarding meta not found [#327](https://github.com/grafana/tempo/pull/327)
* [BUGFIX] Fix distributors panicking on rollout [#343](https://github.com/grafana/tempo/pull/343)
* [BUGFIX] Fix ingesters occassionally double flushing [#364](https://github.com/grafana/tempo/pull/364)
* [BUGFIX] Fix S3 backend logs "unsupported value type" [#381](https://github.com/grafana/tempo/issues/381)

## v0.3.0 / 2020-11-10

* [CHANGE] Bloom filters are now sharded to reduce size and improve caching, as blocks grow. This is a **breaking change** and all data stored before this change will **not** be queryable. [#192](https://github.com/grafana/tempo/pull/192)
* [CHANGE] Rename maintenance cycle to blocklist poll. [#315](https://github.com/grafana/tempo/pull/315)
* [ENHANCEMENT] CI checks for vendored dependencies using `make vendor-check`. Update CONTRIBUTING.md to reflect the same before checking in files in a PR. [#274](https://github.com/grafana/tempo/pull/274)
* [ENHANCEMENT] Add warnings for suspect configs. [#294](https://github.com/grafana/tempo/pull/294)
* [ENHANCEMENT] Add command line flags for s3 credentials. [#308](https://github.com/grafana/tempo/pull/308)
* [ENHANCEMENT] Support multiple authentication methods for S3 (IRSA, IAM role, static). [#320](https://github.com/grafana/tempo/pull/320)
* [ENHANCEMENT] Add  per tenant bytes counter. [#331](https://github.com/grafana/tempo/pull/331)
* [BUGFIX] S3 multi-part upload errors [#306](https://github.com/grafana/tempo/pull/325)
* [BUGFIX] Increase Prometheus `notfound` metric on tempo-vulture. [#301](https://github.com/grafana/tempo/pull/301)
* [BUGFIX] Return 404 if searching for a tenant id that does not exist in the backend. [#321](https://github.com/grafana/tempo/pull/321)
* [BUGFIX] Prune in-memory blocks from missing tenants. [#314](https://github.com/grafana/tempo/pull/314)<|MERGE_RESOLUTION|>--- conflicted
+++ resolved
@@ -1,10 +1,6 @@
 ## main / unreleased
-<<<<<<< HEAD
-
+* [ENHANCEMENT] The span multiplier now also sources its value from the resource attributes. [#4210](https://github.com/grafana/tempo/pull/4210)
 * [FEATURE] Export cost attribution usage metrics from distributor [#4162](https://github.com/grafana/tempo/pull/4162) (@mdisibio)
-=======
-* [ENHANCEMENT] The span multiplier now also sources its value from the resource attributes. [#4210](https://github.com/grafana/tempo/pull/4210)
->>>>>>> ea7ae52f
 * [ENHANCEMENT] Changed log level from INFO to DEBUG for the TempoDB Find operation using traceId to reduce excessive/unwanted logs in log search. [#4179](https://github.com/grafana/tempo/pull/4179) (@Aki0x137)
 * [ENHANCEMENT] Pushdown collection of results from generators in the querier [#4119](https://github.com/grafana/tempo/pull/4119) (@electron0zero)
 * [CHANGE] Add throughput and SLO metrics in the tags and tag values endpoints [#4148](https://github.com/grafana/tempo/pull/4148) (@electron0zero)
