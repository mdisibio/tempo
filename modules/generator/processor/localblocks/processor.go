--- conflicted
+++ resolved
@@ -111,13 +111,16 @@
 	p.liveTracesMtx.Lock()
 	defer p.liveTracesMtx.Unlock()
 
-	var count int
 	before := p.liveTraces.Len()
 
-<<<<<<< HEAD
 	maxSz := p.overrides.MaxBytesPerTrace(p.tenant)
 
-	for _, batch := range req.Batches {
+	batches := req.Batches
+	if p.Cfg.FilterServerSpans {
+		batches = filterBatches(batches)
+	}
+
+	for _, batch := range batches {
 
 		// Spans in the batch are for the same trace.
 		// We use the first one.
@@ -137,28 +140,6 @@
 		if maxSz > 0 && !p.traceSizes.Allow(traceID, batch.Size(), maxSz) {
 			metricDroppedSpans.WithLabelValues(p.tenant, reasonTraceSizeExceeded).Add(float64(numSpans))
 			continue
-=======
-	// A quick way to reduce the number of spans we have to process
-	if p.Cfg.FilterServerSpans {
-		for _, batch := range req.Batches {
-			if batch, count = filterBatch(batch); batch != nil {
-				err := p.liveTraces.Push(batch, p.Cfg.MaxLiveTraces)
-				if errors.Is(err, errMaxExceeded) {
-					metricDroppedTraces.WithLabelValues(p.tenant, reasonLiveTracesExceeded).Inc()
-				}
-				metricTotalSpans.WithLabelValues(p.tenant).Add(float64(count))
-			}
-		}
-	} else {
-		for _, batch := range req.Batches {
-			err := p.liveTraces.Push(batch, p.Cfg.MaxLiveTraces)
-			if errors.Is(err, errMaxExceeded) {
-				metricDroppedTraces.WithLabelValues(p.tenant, reasonLiveTracesExceeded).Inc()
-			}
-			for _, ss := range batch.ScopeSpans {
-				metricTotalSpans.WithLabelValues(p.tenant).Add(float64(len(ss.Spans)))
-			}
->>>>>>> 41c3d651
 		}
 
 		// Live traces
@@ -779,36 +760,38 @@
 	return r
 }
 
-// filterBatch to only root spans or kind==server. Does not modify the input
+// filterBatches to only root spans or kind==server. Does not modify the input
 // but returns a new struct referencing the same input pointers. Returns nil
 // if there were no matching spans.
-func filterBatch(batch *v1.ResourceSpans) (*v1.ResourceSpans, int) {
-	var keep int
-	var keepSS []*v1.ScopeSpans
-	for _, ss := range batch.ScopeSpans {
-
-		var keepSpans []*v1.Span
-		for _, s := range ss.Spans {
-			if s.Kind == v1.Span_SPAN_KIND_SERVER || len(s.ParentSpanId) == 0 {
-				keepSpans = append(keepSpans, s)
-			}
-		}
-
-		if len(keepSpans) > 0 {
-			keepSS = append(keepSS, &v1.ScopeSpans{
-				Scope: ss.Scope,
-				Spans: keepSpans,
+func filterBatches(batches []*v1.ResourceSpans) []*v1.ResourceSpans {
+	keep := make([]*v1.ResourceSpans, 0, len(batches))
+
+	for _, batch := range batches {
+		var keepSS []*v1.ScopeSpans
+		for _, ss := range batch.ScopeSpans {
+
+			var keepSpans []*v1.Span
+			for _, s := range ss.Spans {
+				if s.Kind == v1.Span_SPAN_KIND_SERVER || len(s.ParentSpanId) == 0 {
+					keepSpans = append(keepSpans, s)
+				}
+			}
+
+			if len(keepSpans) > 0 {
+				keepSS = append(keepSS, &v1.ScopeSpans{
+					Scope: ss.Scope,
+					Spans: keepSpans,
+				})
+			}
+		}
+
+		if len(keepSS) > 0 {
+			keep = append(keep, &v1.ResourceSpans{
+				Resource:   batch.Resource,
+				ScopeSpans: keepSS,
 			})
-			keep += len(keepSpans)
-		}
-	}
-
-	if len(keepSS) > 0 {
-		return &v1.ResourceSpans{
-			Resource:   batch.Resource,
-			ScopeSpans: keepSS,
-		}, keep
-	}
-
-	return nil, 0
+		}
+	}
+
+	return keep
 }