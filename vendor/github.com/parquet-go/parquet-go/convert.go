--- conflicted
+++ resolved
@@ -746,11 +746,6 @@
 	Release(p.page)
 }
 
-<<<<<<< HEAD
-var (
-	_ retainable = (*convertedPage)(nil)
-	_ releasable = (*convertedPage)(nil)
-=======
 func (p *convertedPage) ReleaseAndDetachValues() {
 	releaseAndDetachValues(p.page)
 }
@@ -759,7 +754,6 @@
 	_ retainable = (*convertedPage)(nil)
 	_ releasable = (*convertedPage)(nil)
 	_ detachable = (*convertedPage)(nil)
->>>>>>> afdd40ee
 )
 
 // convertedValueReader wraps a ValueReader to rewrite columnIndex in values.
