--- conflicted
+++ resolved
@@ -53,7 +53,7 @@
 
 type (
 	schemaOption      func(*SchemaConfig)
-	FieldTagsCallback func(parentStruct reflect.Type, f *reflect.StructField, tag string) (replacement string)
+	FieldTagsCallback func(parentStruct reflect.Type, f *reflect.StructField, tags *ParquetTags)
 )
 
 func FieldTagsCallbackOption(cb FieldTagsCallback) schemaOption {
@@ -191,19 +191,13 @@
 	if model.Kind() != reflect.Struct {
 		panic("cannot construct parquet schema from value of type " + model.String())
 	}
-<<<<<<< HEAD
-	schema := NewSchema(model.Name(), nodeOf(model, nil, cfg))
+	schema := NewSchema(model.Name(), nodeOf(model, noTags, cfg))
 	schema.cfg = cfg
 
 	if cacheable {
 		if actual, loaded := cachedSchemas.LoadOrStore(model, schema); loaded {
 			schema = actual.(*Schema)
 		}
-=======
-	schema = NewSchema(model.Name(), nodeOf(model, noTags))
-	if actual, loaded := cachedSchemas.LoadOrStore(model, schema); loaded {
-		schema = actual.(*Schema)
->>>>>>> 185ebc11
 	}
 	return schema
 }
@@ -465,23 +459,14 @@
 
 	for i := range fields {
 		field := structField{name: fields[i].Name, index: fields[i].Index}
-<<<<<<< HEAD
-
-		tagParquet := fields[i].Tag.Get("parquet")
+		tags := fromStructTag(fields[i].Tag)
+
 		if cfg.fieldTagsCallback != nil {
-			tagParquet = cfg.fieldTagsCallback(t, &fields[i], tagParquet)
-		}
-
-		field.Node = makeNodeOf(fields[i].Type, fields[i].Name, []string{
-			tagParquet,
-			fields[i].Tag.Get("parquet-key"),
-			fields[i].Tag.Get("parquet-value"),
-		}, cfg)
-=======
-		tags := fromStructTag(fields[i].Tag)
-		field.Node = makeNodeOf(fields[i].Type, fields[i].Name, tags)
-
->>>>>>> 185ebc11
+			cfg.fieldTagsCallback(t, &fields[i], &tags)
+		}
+
+		field.Node = makeNodeOf(fields[i].Type, fields[i].Name, tags, cfg)
+
 		s.fields[i] = field
 	}
 
@@ -494,12 +479,12 @@
 	for i := range fields {
 		f := &fields[i]
 
-		tag := f.Tag.Get("parquet")
+		tags := fromStructTag(f.Tag)
 		if cfg.fieldTagsCallback != nil {
-			tag = cfg.fieldTagsCallback(t, f, tag)
-		}
-		if tag != "" {
-			name, _ := split(tag)
+			cfg.fieldTagsCallback(t, f, &tags)
+		}
+		if tags.Parquet != "" {
+			name, _ := split(tags.Parquet)
 			if name != "" {
 				f.Name = name
 			}
@@ -512,9 +497,10 @@
 func appendStructFields(t reflect.Type, fields []reflect.StructField, index []int, offset uintptr) []reflect.StructField {
 	for i, n := 0, t.NumField(); i < n; i++ {
 		f := t.Field(i)
-		if tag := f.Tag.Get("parquet"); tag != "" {
-			name, _ := split(tag)
-			if tag != "-," && name == "-" {
+		tags := fromStructTag(f.Tag)
+		if tags.Parquet != "" {
+			name, _ := split(tags.Parquet)
+			if tags.Parquet != "-," && name == "-" {
 				continue
 			}
 		}
@@ -617,19 +603,19 @@
 	panic(tag + " is an unrecognized parquet tag: " + nodeString(t, name, tag))
 }
 
-func throwInvalidNode(t reflect.Type, msg, name string, parquetTags parquetTags) {
+func throwInvalidNode(t reflect.Type, msg, name string, parquetTags ParquetTags) {
 	tags := make([]string, 0, 3) // A node can have at most 3 tags.
-	if parquetTags.parquet != "" {
-		tags = append(tags, parquetTags.parquet)
-	}
-	if parquetTags.parquetKey != "" {
-		tags = append(tags, parquetTags.parquetKey)
-	}
-	if parquetTags.parquetValue != "" {
-		tags = append(tags, parquetTags.parquetValue)
-	}
-	if parquetTags.parquetElement != "" {
-		tags = append(tags, parquetTags.parquetElement)
+	if parquetTags.Parquet != "" {
+		tags = append(tags, parquetTags.Parquet)
+	}
+	if parquetTags.ParquetKey != "" {
+		tags = append(tags, parquetTags.ParquetKey)
+	}
+	if parquetTags.ParquetValue != "" {
+		tags = append(tags, parquetTags.ParquetValue)
+	}
+	if parquetTags.ParquetElement != "" {
+		tags = append(tags, parquetTags.ParquetElement)
 	}
 	panic(msg + ": " + nodeString(t, name, tags...))
 }
@@ -657,11 +643,7 @@
 	}
 }
 
-<<<<<<< HEAD
-func nodeOf(t reflect.Type, tag []string, cfg SchemaConfig) Node {
-=======
-func nodeOf(t reflect.Type, tags parquetTags) Node {
->>>>>>> 185ebc11
+func nodeOf(t reflect.Type, tags ParquetTags, cfg SchemaConfig) Node {
 	switch t {
 	case reflect.TypeOf(deprecated.Int96{}):
 		return Leaf(Int96Type)
@@ -698,21 +680,13 @@
 		n = String()
 
 	case reflect.Ptr:
-<<<<<<< HEAD
-		n = Optional(nodeOf(t.Elem(), nil, cfg))
-=======
-		n = Optional(nodeOf(t.Elem(), noTags))
->>>>>>> 185ebc11
+		n = Optional(nodeOf(t.Elem(), noTags, cfg))
 
 	case reflect.Slice:
 		if elem := t.Elem(); elem.Kind() == reflect.Uint8 { // []byte?
 			n = Leaf(ByteArrayType)
 		} else {
-<<<<<<< HEAD
-			n = Repeated(nodeOf(elem, nil, cfg))
-=======
-			n = Repeated(nodeOf(elem, noTags))
->>>>>>> 185ebc11
+			n = Repeated(nodeOf(elem, noTags, cfg))
 		}
 
 	case reflect.Array:
@@ -721,18 +695,13 @@
 		}
 
 	case reflect.Map:
-		mapTag := tags.parquet
+		mapTag := tags.Parquet
 		if strings.Contains(mapTag, "json") {
 			n = JSON()
 		} else {
 			n = Map(
-<<<<<<< HEAD
-				makeNodeOf(t.Key(), t.Name(), []string{keyTag}, cfg),
-				makeNodeOf(t.Elem(), t.Name(), []string{valueTag}, cfg),
-=======
-				makeNodeOf(t.Key(), t.Name(), tags.getMapKeyNodeTags()),
-				makeNodeOf(t.Elem(), t.Name(), tags.getMapValueNodeTags()),
->>>>>>> 185ebc11
+				makeNodeOf(t.Key(), t.Name(), tags.getMapKeyNodeTags(), cfg),
+				makeNodeOf(t.Elem(), t.Name(), tags.getMapValueNodeTags(), cfg),
 			)
 		}
 
@@ -885,11 +854,7 @@
 	_ WriterOption   = (*Schema)(nil)
 )
 
-<<<<<<< HEAD
-func makeNodeOf(t reflect.Type, name string, tag []string, cfg SchemaConfig) Node {
-=======
-func makeNodeOf(t reflect.Type, name string, tags parquetTags) Node {
->>>>>>> 185ebc11
+func makeNodeOf(t reflect.Type, name string, tags ParquetTags, cfg SchemaConfig) Node {
 	var (
 		node       Node
 		optional   bool
@@ -934,29 +899,15 @@
 		compressed = c
 	}
 
-<<<<<<< HEAD
-	forEachTagOption(tag, func(option, args string) {
-		if t.Kind() == reflect.Map {
-			node = nodeOf(t, tag, cfg)
-			return
-		}
-
-		switch option {
-		case "":
-			return
-		case "optional":
-			setOptional()
-=======
 	if t.Kind() == reflect.Map {
-		node = nodeOf(t, tags)
+		node = nodeOf(t, tags, cfg)
 	} else {
-		forEachTagOption([]string{tags.parquet}, func(option, args string) {
+		forEachTagOption([]string{tags.Parquet}, func(option, args string) {
 			switch option {
 			case "":
 				return
 			case "optional":
 				setOptional()
->>>>>>> 185ebc11
 
 			case "snappy":
 				setCompression(&Snappy)
@@ -1023,42 +974,12 @@
 			case "list":
 				switch t.Kind() {
 				case reflect.Slice:
-					element := makeNodeOf(t.Elem(), t.Name(), tags.getListElementNodeTags())
+					element := makeNodeOf(t.Elem(), t.Name(), tags.getListElementNodeTags(), cfg)
 					setNode(element)
 					setList()
 				default:
 					throwInvalidTag(t, name, option)
 				}
-<<<<<<< HEAD
-			}
-
-		case "split":
-			switch t.Kind() {
-			case reflect.Float32, reflect.Float64:
-				setEncoding(&ByteStreamSplit)
-			default:
-				throwInvalidTag(t, name, option)
-			}
-
-		case "list":
-			switch t.Kind() {
-			case reflect.Slice:
-				element := nodeOf(t.Elem(), nil, cfg)
-				setNode(element)
-				setList()
-			default:
-				throwInvalidTag(t, name, option)
-			}
-
-		case "enum":
-			switch t.Kind() {
-			case reflect.String:
-				setNode(Enum())
-			default:
-				throwInvalidTag(t, name, option)
-			}
-=======
->>>>>>> 185ebc11
 
 			case "enum":
 				switch t.Kind() {
@@ -1183,22 +1104,14 @@
 		// Note for strings "optional" applies only to the entire BYTE_ARRAY and
 		// not each individual byte.
 		if optional && !isUint8 {
-<<<<<<< HEAD
-			node = Repeated(Optional(nodeOf(t.Elem(), tag, cfg)))
-=======
-			node = Repeated(Optional(nodeOf(t.Elem(), tags)))
->>>>>>> 185ebc11
+			node = Repeated(Optional(nodeOf(t.Elem(), tags, cfg)))
 			// Don't also apply "optional" to the whole list.
 			optional = false
 		}
 	}
 
 	if node == nil {
-<<<<<<< HEAD
-		node = nodeOf(t, tag, cfg)
-=======
-		node = nodeOf(t, tags)
->>>>>>> 185ebc11
+		node = nodeOf(t, tags, cfg)
 	}
 
 	if compressed != nil {
