--- conflicted
+++ resolved
@@ -5,12 +5,9 @@
   Create new endpoint `/api/v2/search/tags` that returns all tags organized by scope.
 * [ENHANCEMENT] Ability to toggle off latency or count metrics in metrics-generator [#2070](https://github.com/grafana/tempo/pull/2070) (@AlexDHoffer)
 * [ENHANCEMENT] Extend `/flush` to support flushing a single tenant [#2260](https://github.com/grafana/tempo/pull/2260) (@kvrhdn)
-<<<<<<< HEAD
+* [ENHANCEMENT] Add override to limit number of blocks inspected in tag value search [#2358](https://github.com/grafana/tempo/pull/2358) (@mapno)
 * [ENHANCEMENT] Add synchronous read mode to vParquet and vParquet2 optionally enabled by env vars  [#2165](https://github.com/grafana/tempo/pull/2165) (@mdisibio)
-=======
-* [ENHANCEMENT] Add override to limit number of blocks inspected in tag value search [#2358](https://github.com/grafana/tempo/pull/2358) (@mapno)
 * [BUGFIX] tempodb integer divide by zero error [#2167](https://github.com/grafana/tempo/issues/2167) (@kroksys)
->>>>>>> e9218916
 
 ## v2.1.0-rc.0 / 2023-04-12
 * [CHANGE] Capture and update search metrics for TraceQL [#2087](https://github.com/grafana/tempo/pull/2087) (@electron0zero)
